// SPDX-License-Identifier: GPL-2.0-only
/* Copyright (c) 2011-2014 PLUMgrid, http://plumgrid.com
 */
#include <linux/bpf.h>
#include <linux/rcupdate.h>
#include <linux/random.h>
#include <linux/smp.h>
#include <linux/topology.h>
#include <linux/ktime.h>
#include <linux/sched.h>
#include <linux/uidgid.h>
#include <linux/filter.h>
#include <linux/ctype.h>
#include <linux/jiffies.h>
#include <linux/pid_namespace.h>
#include <linux/proc_ns.h>
#include <linux/security.h>

#include "../../lib/kstrtox.h"

/* If kernel subsystem is allowing eBPF programs to call this function,
 * inside its own verifier_ops->get_func_proto() callback it should return
 * bpf_map_lookup_elem_proto, so that verifier can properly check the arguments
 *
 * Different map implementations will rely on rcu in map methods
 * lookup/update/delete, therefore eBPF programs must run under rcu lock
 * if program is allowed to access maps, so check rcu_read_lock_held in
 * all three functions.
 */
BPF_CALL_2(bpf_map_lookup_elem, struct bpf_map *, map, void *, key)
{
	WARN_ON_ONCE(!rcu_read_lock_held() && !rcu_read_lock_bh_held());
	return (unsigned long) map->ops->map_lookup_elem(map, key);
}

const struct bpf_func_proto bpf_map_lookup_elem_proto = {
	.func		= bpf_map_lookup_elem,
	.gpl_only	= false,
	.pkt_access	= true,
	.ret_type	= RET_PTR_TO_MAP_VALUE_OR_NULL,
	.arg1_type	= ARG_CONST_MAP_PTR,
	.arg2_type	= ARG_PTR_TO_MAP_KEY,
};

BPF_CALL_4(bpf_map_update_elem, struct bpf_map *, map, void *, key,
	   void *, value, u64, flags)
{
	WARN_ON_ONCE(!rcu_read_lock_held() && !rcu_read_lock_bh_held());
	return map->ops->map_update_elem(map, key, value, flags);
}

const struct bpf_func_proto bpf_map_update_elem_proto = {
	.func		= bpf_map_update_elem,
	.gpl_only	= false,
	.pkt_access	= true,
	.ret_type	= RET_INTEGER,
	.arg1_type	= ARG_CONST_MAP_PTR,
	.arg2_type	= ARG_PTR_TO_MAP_KEY,
	.arg3_type	= ARG_PTR_TO_MAP_VALUE,
	.arg4_type	= ARG_ANYTHING,
};

BPF_CALL_2(bpf_map_delete_elem, struct bpf_map *, map, void *, key)
{
	WARN_ON_ONCE(!rcu_read_lock_held() && !rcu_read_lock_bh_held());
	return map->ops->map_delete_elem(map, key);
}

const struct bpf_func_proto bpf_map_delete_elem_proto = {
	.func		= bpf_map_delete_elem,
	.gpl_only	= false,
	.pkt_access	= true,
	.ret_type	= RET_INTEGER,
	.arg1_type	= ARG_CONST_MAP_PTR,
	.arg2_type	= ARG_PTR_TO_MAP_KEY,
};

BPF_CALL_3(bpf_map_push_elem, struct bpf_map *, map, void *, value, u64, flags)
{
	return map->ops->map_push_elem(map, value, flags);
}

const struct bpf_func_proto bpf_map_push_elem_proto = {
	.func		= bpf_map_push_elem,
	.gpl_only	= false,
	.pkt_access	= true,
	.ret_type	= RET_INTEGER,
	.arg1_type	= ARG_CONST_MAP_PTR,
	.arg2_type	= ARG_PTR_TO_MAP_VALUE,
	.arg3_type	= ARG_ANYTHING,
};

BPF_CALL_2(bpf_map_pop_elem, struct bpf_map *, map, void *, value)
{
	return map->ops->map_pop_elem(map, value);
}

const struct bpf_func_proto bpf_map_pop_elem_proto = {
	.func		= bpf_map_pop_elem,
	.gpl_only	= false,
	.ret_type	= RET_INTEGER,
	.arg1_type	= ARG_CONST_MAP_PTR,
	.arg2_type	= ARG_PTR_TO_UNINIT_MAP_VALUE,
};

BPF_CALL_2(bpf_map_peek_elem, struct bpf_map *, map, void *, value)
{
	return map->ops->map_peek_elem(map, value);
}

const struct bpf_func_proto bpf_map_peek_elem_proto = {
	.func		= bpf_map_peek_elem,
	.gpl_only	= false,
	.ret_type	= RET_INTEGER,
	.arg1_type	= ARG_CONST_MAP_PTR,
	.arg2_type	= ARG_PTR_TO_UNINIT_MAP_VALUE,
};

const struct bpf_func_proto bpf_get_prandom_u32_proto = {
	.func		= bpf_user_rnd_u32,
	.gpl_only	= false,
	.ret_type	= RET_INTEGER,
};

BPF_CALL_0(bpf_get_smp_processor_id)
{
	return smp_processor_id();
}

const struct bpf_func_proto bpf_get_smp_processor_id_proto = {
	.func		= bpf_get_smp_processor_id,
	.gpl_only	= false,
	.ret_type	= RET_INTEGER,
};

BPF_CALL_0(bpf_get_numa_node_id)
{
	return numa_node_id();
}

const struct bpf_func_proto bpf_get_numa_node_id_proto = {
	.func		= bpf_get_numa_node_id,
	.gpl_only	= false,
	.ret_type	= RET_INTEGER,
};

BPF_CALL_0(bpf_ktime_get_ns)
{
	/* NMI safe access to clock monotonic */
	return ktime_get_mono_fast_ns();
}

const struct bpf_func_proto bpf_ktime_get_ns_proto = {
	.func		= bpf_ktime_get_ns,
	.gpl_only	= false,
	.ret_type	= RET_INTEGER,
};

BPF_CALL_0(bpf_ktime_get_boot_ns)
{
	/* NMI safe access to clock boottime */
	return ktime_get_boot_fast_ns();
}

const struct bpf_func_proto bpf_ktime_get_boot_ns_proto = {
	.func		= bpf_ktime_get_boot_ns,
	.gpl_only	= false,
	.ret_type	= RET_INTEGER,
};

BPF_CALL_0(bpf_ktime_get_coarse_ns)
{
	return ktime_get_coarse_ns();
}

const struct bpf_func_proto bpf_ktime_get_coarse_ns_proto = {
	.func		= bpf_ktime_get_coarse_ns,
	.gpl_only	= false,
	.ret_type	= RET_INTEGER,
};

BPF_CALL_0(bpf_get_current_pid_tgid)
{
	struct task_struct *task = current;

	if (unlikely(!task))
		return -EINVAL;

	return (u64) task->tgid << 32 | task->pid;
}

const struct bpf_func_proto bpf_get_current_pid_tgid_proto = {
	.func		= bpf_get_current_pid_tgid,
	.gpl_only	= false,
	.ret_type	= RET_INTEGER,
};

BPF_CALL_0(bpf_get_current_uid_gid)
{
	struct task_struct *task = current;
	kuid_t uid;
	kgid_t gid;

	if (unlikely(!task))
		return -EINVAL;

	current_uid_gid(&uid, &gid);
	return (u64) from_kgid(&init_user_ns, gid) << 32 |
		     from_kuid(&init_user_ns, uid);
}

const struct bpf_func_proto bpf_get_current_uid_gid_proto = {
	.func		= bpf_get_current_uid_gid,
	.gpl_only	= false,
	.ret_type	= RET_INTEGER,
};

BPF_CALL_2(bpf_get_current_comm, char *, buf, u32, size)
{
	struct task_struct *task = current;

	if (unlikely(!task))
		goto err_clear;

	strncpy(buf, task->comm, size);

	/* Verifier guarantees that size > 0. For task->comm exceeding
	 * size, guarantee that buf is %NUL-terminated. Unconditionally
	 * done here to save the size test.
	 */
	buf[size - 1] = 0;
	return 0;
err_clear:
	memset(buf, 0, size);
	return -EINVAL;
}

const struct bpf_func_proto bpf_get_current_comm_proto = {
	.func		= bpf_get_current_comm,
	.gpl_only	= false,
	.ret_type	= RET_INTEGER,
	.arg1_type	= ARG_PTR_TO_UNINIT_MEM,
	.arg2_type	= ARG_CONST_SIZE,
};

#if defined(CONFIG_QUEUED_SPINLOCKS) || defined(CONFIG_BPF_ARCH_SPINLOCK)

static inline void __bpf_spin_lock(struct bpf_spin_lock *lock)
{
	arch_spinlock_t *l = (void *)lock;
	union {
		__u32 val;
		arch_spinlock_t lock;
	} u = { .lock = __ARCH_SPIN_LOCK_UNLOCKED };

	compiletime_assert(u.val == 0, "__ARCH_SPIN_LOCK_UNLOCKED not 0");
	BUILD_BUG_ON(sizeof(*l) != sizeof(__u32));
	BUILD_BUG_ON(sizeof(*lock) != sizeof(__u32));
	arch_spin_lock(l);
}

static inline void __bpf_spin_unlock(struct bpf_spin_lock *lock)
{
	arch_spinlock_t *l = (void *)lock;

	arch_spin_unlock(l);
}

#else

static inline void __bpf_spin_lock(struct bpf_spin_lock *lock)
{
	atomic_t *l = (void *)lock;

	BUILD_BUG_ON(sizeof(*l) != sizeof(*lock));
	do {
		atomic_cond_read_relaxed(l, !VAL);
	} while (atomic_xchg(l, 1));
}

static inline void __bpf_spin_unlock(struct bpf_spin_lock *lock)
{
	atomic_t *l = (void *)lock;

	atomic_set_release(l, 0);
}

#endif

static DEFINE_PER_CPU(unsigned long, irqsave_flags);

static inline void __bpf_spin_lock_irqsave(struct bpf_spin_lock *lock)
{
	unsigned long flags;

	local_irq_save(flags);
	__bpf_spin_lock(lock);
	__this_cpu_write(irqsave_flags, flags);
}

notrace BPF_CALL_1(bpf_spin_lock, struct bpf_spin_lock *, lock)
{
	__bpf_spin_lock_irqsave(lock);
	return 0;
}

const struct bpf_func_proto bpf_spin_lock_proto = {
	.func		= bpf_spin_lock,
	.gpl_only	= false,
	.ret_type	= RET_VOID,
	.arg1_type	= ARG_PTR_TO_SPIN_LOCK,
};

static inline void __bpf_spin_unlock_irqrestore(struct bpf_spin_lock *lock)
{
	unsigned long flags;

	flags = __this_cpu_read(irqsave_flags);
	__bpf_spin_unlock(lock);
	local_irq_restore(flags);
}

notrace BPF_CALL_1(bpf_spin_unlock, struct bpf_spin_lock *, lock)
{
	__bpf_spin_unlock_irqrestore(lock);
	return 0;
}

const struct bpf_func_proto bpf_spin_unlock_proto = {
	.func		= bpf_spin_unlock,
	.gpl_only	= false,
	.ret_type	= RET_VOID,
	.arg1_type	= ARG_PTR_TO_SPIN_LOCK,
};

void copy_map_value_locked(struct bpf_map *map, void *dst, void *src,
			   bool lock_src)
{
	struct bpf_spin_lock *lock;

	if (lock_src)
		lock = src + map->spin_lock_off;
	else
		lock = dst + map->spin_lock_off;
	preempt_disable();
	__bpf_spin_lock_irqsave(lock);
	copy_map_value(map, dst, src);
	__bpf_spin_unlock_irqrestore(lock);
	preempt_enable();
}

BPF_CALL_0(bpf_jiffies64)
{
	return get_jiffies_64();
}

const struct bpf_func_proto bpf_jiffies64_proto = {
	.func		= bpf_jiffies64,
	.gpl_only	= false,
	.ret_type	= RET_INTEGER,
};

#ifdef CONFIG_CGROUPS
BPF_CALL_0(bpf_get_current_cgroup_id)
{
	struct cgroup *cgrp;
	u64 cgrp_id;

	rcu_read_lock();
	cgrp = task_dfl_cgroup(current);
	cgrp_id = cgroup_id(cgrp);
	rcu_read_unlock();

	return cgrp_id;
}

const struct bpf_func_proto bpf_get_current_cgroup_id_proto = {
	.func		= bpf_get_current_cgroup_id,
	.gpl_only	= false,
	.ret_type	= RET_INTEGER,
};

BPF_CALL_1(bpf_get_current_ancestor_cgroup_id, int, ancestor_level)
{
	struct cgroup *cgrp;
	struct cgroup *ancestor;
	u64 cgrp_id;

	rcu_read_lock();
	cgrp = task_dfl_cgroup(current);
	ancestor = cgroup_ancestor(cgrp, ancestor_level);
	cgrp_id = ancestor ? cgroup_id(ancestor) : 0;
	rcu_read_unlock();

	return cgrp_id;
}

const struct bpf_func_proto bpf_get_current_ancestor_cgroup_id_proto = {
	.func		= bpf_get_current_ancestor_cgroup_id,
	.gpl_only	= false,
	.ret_type	= RET_INTEGER,
	.arg1_type	= ARG_ANYTHING,
};

#ifdef CONFIG_CGROUP_BPF

BPF_CALL_2(bpf_get_local_storage, struct bpf_map *, map, u64, flags)
{
	/* flags argument is not used now,
	 * but provides an ability to extend the API.
	 * verifier checks that its value is correct.
	 */
	enum bpf_cgroup_storage_type stype = cgroup_storage_type(map);
	struct bpf_cgroup_storage *storage;
	struct bpf_cg_run_ctx *ctx;
	void *ptr;

	/* get current cgroup storage from BPF run context */
	ctx = container_of(current->bpf_ctx, struct bpf_cg_run_ctx, run_ctx);
	storage = ctx->prog_item->cgroup_storage[stype];

	if (stype == BPF_CGROUP_STORAGE_SHARED)
		ptr = &READ_ONCE(storage->buf)->data[0];
	else
		ptr = this_cpu_ptr(storage->percpu_buf);

	return (unsigned long)ptr;
}

const struct bpf_func_proto bpf_get_local_storage_proto = {
	.func		= bpf_get_local_storage,
	.gpl_only	= false,
	.ret_type	= RET_PTR_TO_MAP_VALUE,
	.arg1_type	= ARG_CONST_MAP_PTR,
	.arg2_type	= ARG_ANYTHING,
};
#endif

#define BPF_STRTOX_BASE_MASK 0x1F

static int __bpf_strtoull(const char *buf, size_t buf_len, u64 flags,
			  unsigned long long *res, bool *is_negative)
{
	unsigned int base = flags & BPF_STRTOX_BASE_MASK;
	const char *cur_buf = buf;
	size_t cur_len = buf_len;
	unsigned int consumed;
	size_t val_len;
	char str[64];

	if (!buf || !buf_len || !res || !is_negative)
		return -EINVAL;

	if (base != 0 && base != 8 && base != 10 && base != 16)
		return -EINVAL;

	if (flags & ~BPF_STRTOX_BASE_MASK)
		return -EINVAL;

	while (cur_buf < buf + buf_len && isspace(*cur_buf))
		++cur_buf;

	*is_negative = (cur_buf < buf + buf_len && *cur_buf == '-');
	if (*is_negative)
		++cur_buf;

	consumed = cur_buf - buf;
	cur_len -= consumed;
	if (!cur_len)
		return -EINVAL;

	cur_len = min(cur_len, sizeof(str) - 1);
	memcpy(str, cur_buf, cur_len);
	str[cur_len] = '\0';
	cur_buf = str;

	cur_buf = _parse_integer_fixup_radix(cur_buf, &base);
	val_len = _parse_integer(cur_buf, base, res);

	if (val_len & KSTRTOX_OVERFLOW)
		return -ERANGE;

	if (val_len == 0)
		return -EINVAL;

	cur_buf += val_len;
	consumed += cur_buf - str;

	return consumed;
}

static int __bpf_strtoll(const char *buf, size_t buf_len, u64 flags,
			 long long *res)
{
	unsigned long long _res;
	bool is_negative;
	int err;

	err = __bpf_strtoull(buf, buf_len, flags, &_res, &is_negative);
	if (err < 0)
		return err;
	if (is_negative) {
		if ((long long)-_res > 0)
			return -ERANGE;
		*res = -_res;
	} else {
		if ((long long)_res < 0)
			return -ERANGE;
		*res = _res;
	}
	return err;
}

BPF_CALL_4(bpf_strtol, const char *, buf, size_t, buf_len, u64, flags,
	   long *, res)
{
	long long _res;
	int err;

	err = __bpf_strtoll(buf, buf_len, flags, &_res);
	if (err < 0)
		return err;
	if (_res != (long)_res)
		return -ERANGE;
	*res = _res;
	return err;
}

const struct bpf_func_proto bpf_strtol_proto = {
	.func		= bpf_strtol,
	.gpl_only	= false,
	.ret_type	= RET_INTEGER,
	.arg1_type	= ARG_PTR_TO_MEM,
	.arg2_type	= ARG_CONST_SIZE,
	.arg3_type	= ARG_ANYTHING,
	.arg4_type	= ARG_PTR_TO_LONG,
};

BPF_CALL_4(bpf_strtoul, const char *, buf, size_t, buf_len, u64, flags,
	   unsigned long *, res)
{
	unsigned long long _res;
	bool is_negative;
	int err;

	err = __bpf_strtoull(buf, buf_len, flags, &_res, &is_negative);
	if (err < 0)
		return err;
	if (is_negative)
		return -EINVAL;
	if (_res != (unsigned long)_res)
		return -ERANGE;
	*res = _res;
	return err;
}

const struct bpf_func_proto bpf_strtoul_proto = {
	.func		= bpf_strtoul,
	.gpl_only	= false,
	.ret_type	= RET_INTEGER,
	.arg1_type	= ARG_PTR_TO_MEM,
	.arg2_type	= ARG_CONST_SIZE,
	.arg3_type	= ARG_ANYTHING,
	.arg4_type	= ARG_PTR_TO_LONG,
};
#endif

BPF_CALL_4(bpf_get_ns_current_pid_tgid, u64, dev, u64, ino,
	   struct bpf_pidns_info *, nsdata, u32, size)
{
	struct task_struct *task = current;
	struct pid_namespace *pidns;
	int err = -EINVAL;

	if (unlikely(size != sizeof(struct bpf_pidns_info)))
		goto clear;

	if (unlikely((u64)(dev_t)dev != dev))
		goto clear;

	if (unlikely(!task))
		goto clear;

	pidns = task_active_pid_ns(task);
	if (unlikely(!pidns)) {
		err = -ENOENT;
		goto clear;
	}

	if (!ns_match(&pidns->ns, (dev_t)dev, ino))
		goto clear;

	nsdata->pid = task_pid_nr_ns(task, pidns);
	nsdata->tgid = task_tgid_nr_ns(task, pidns);
	return 0;
clear:
	memset((void *)nsdata, 0, (size_t) size);
	return err;
}

const struct bpf_func_proto bpf_get_ns_current_pid_tgid_proto = {
	.func		= bpf_get_ns_current_pid_tgid,
	.gpl_only	= false,
	.ret_type	= RET_INTEGER,
	.arg1_type	= ARG_ANYTHING,
	.arg2_type	= ARG_ANYTHING,
	.arg3_type      = ARG_PTR_TO_UNINIT_MEM,
	.arg4_type      = ARG_CONST_SIZE,
};

static const struct bpf_func_proto bpf_get_raw_smp_processor_id_proto = {
	.func		= bpf_get_raw_cpu_id,
	.gpl_only	= false,
	.ret_type	= RET_INTEGER,
};

BPF_CALL_5(bpf_event_output_data, void *, ctx, struct bpf_map *, map,
	   u64, flags, void *, data, u64, size)
{
	if (unlikely(flags & ~(BPF_F_INDEX_MASK)))
		return -EINVAL;

	return bpf_event_output(map, flags, data, size, NULL, 0, NULL);
}

const struct bpf_func_proto bpf_event_output_data_proto =  {
	.func		= bpf_event_output_data,
	.gpl_only       = true,
	.ret_type       = RET_INTEGER,
	.arg1_type      = ARG_PTR_TO_CTX,
	.arg2_type      = ARG_CONST_MAP_PTR,
	.arg3_type      = ARG_ANYTHING,
	.arg4_type      = ARG_PTR_TO_MEM,
	.arg5_type      = ARG_CONST_SIZE_OR_ZERO,
};

BPF_CALL_3(bpf_copy_from_user, void *, dst, u32, size,
	   const void __user *, user_ptr)
{
	int ret = copy_from_user(dst, user_ptr, size);

	if (unlikely(ret)) {
		memset(dst, 0, size);
		ret = -EFAULT;
	}

	return ret;
}

const struct bpf_func_proto bpf_copy_from_user_proto = {
	.func		= bpf_copy_from_user,
	.gpl_only	= false,
	.ret_type	= RET_INTEGER,
	.arg1_type	= ARG_PTR_TO_UNINIT_MEM,
	.arg2_type	= ARG_CONST_SIZE_OR_ZERO,
	.arg3_type	= ARG_ANYTHING,
};

BPF_CALL_2(bpf_per_cpu_ptr, const void *, ptr, u32, cpu)
{
	if (cpu >= nr_cpu_ids)
		return (unsigned long)NULL;

	return (unsigned long)per_cpu_ptr((const void __percpu *)ptr, cpu);
}

const struct bpf_func_proto bpf_per_cpu_ptr_proto = {
	.func		= bpf_per_cpu_ptr,
	.gpl_only	= false,
	.ret_type	= RET_PTR_TO_MEM_OR_BTF_ID_OR_NULL,
	.arg1_type	= ARG_PTR_TO_PERCPU_BTF_ID,
	.arg2_type	= ARG_ANYTHING,
};

BPF_CALL_1(bpf_this_cpu_ptr, const void *, percpu_ptr)
{
	return (unsigned long)this_cpu_ptr((const void __percpu *)percpu_ptr);
}

const struct bpf_func_proto bpf_this_cpu_ptr_proto = {
	.func		= bpf_this_cpu_ptr,
	.gpl_only	= false,
	.ret_type	= RET_PTR_TO_MEM_OR_BTF_ID,
	.arg1_type	= ARG_PTR_TO_PERCPU_BTF_ID,
};

static int bpf_trace_copy_string(char *buf, void *unsafe_ptr, char fmt_ptype,
		size_t bufsz)
{
	void __user *user_ptr = (__force void __user *)unsafe_ptr;

	buf[0] = 0;

	switch (fmt_ptype) {
	case 's':
#ifdef CONFIG_ARCH_HAS_NON_OVERLAPPING_ADDRESS_SPACE
		if ((unsigned long)unsafe_ptr < TASK_SIZE)
			return strncpy_from_user_nofault(buf, user_ptr, bufsz);
		fallthrough;
#endif
	case 'k':
		return strncpy_from_kernel_nofault(buf, unsafe_ptr, bufsz);
	case 'u':
		return strncpy_from_user_nofault(buf, user_ptr, bufsz);
	}

	return -EINVAL;
}

/* Per-cpu temp buffers used by printf-like helpers to store the bprintf binary
 * arguments representation.
 */
#define MAX_BPRINTF_BUF_LEN	512

/* Support executing three nested bprintf helper calls on a given CPU */
#define MAX_BPRINTF_NEST_LEVEL	3
struct bpf_bprintf_buffers {
	char tmp_bufs[MAX_BPRINTF_NEST_LEVEL][MAX_BPRINTF_BUF_LEN];
};
static DEFINE_PER_CPU(struct bpf_bprintf_buffers, bpf_bprintf_bufs);
static DEFINE_PER_CPU(int, bpf_bprintf_nest_level);

static int try_get_fmt_tmp_buf(char **tmp_buf)
{
	struct bpf_bprintf_buffers *bufs;
	int nest_level;

	preempt_disable();
	nest_level = this_cpu_inc_return(bpf_bprintf_nest_level);
	if (WARN_ON_ONCE(nest_level > MAX_BPRINTF_NEST_LEVEL)) {
		this_cpu_dec(bpf_bprintf_nest_level);
		preempt_enable();
		return -EBUSY;
	}
	bufs = this_cpu_ptr(&bpf_bprintf_bufs);
	*tmp_buf = bufs->tmp_bufs[nest_level - 1];

	return 0;
}

void bpf_bprintf_cleanup(void)
{
	if (this_cpu_read(bpf_bprintf_nest_level)) {
		this_cpu_dec(bpf_bprintf_nest_level);
		preempt_enable();
	}
}

/*
 * bpf_bprintf_prepare - Generic pass on format strings for bprintf-like helpers
 *
 * Returns a negative value if fmt is an invalid format string or 0 otherwise.
 *
 * This can be used in two ways:
 * - Format string verification only: when bin_args is NULL
 * - Arguments preparation: in addition to the above verification, it writes in
 *   bin_args a binary representation of arguments usable by bstr_printf where
 *   pointers from BPF have been sanitized.
 *
 * In argument preparation mode, if 0 is returned, safe temporary buffers are
 * allocated and bpf_bprintf_cleanup should be called to free them after use.
 */
int bpf_bprintf_prepare(char *fmt, u32 fmt_size, const u64 *raw_args,
			u32 **bin_args, u32 num_args)
{
	char *unsafe_ptr = NULL, *tmp_buf = NULL, *tmp_buf_end, *fmt_end;
	size_t sizeof_cur_arg, sizeof_cur_ip;
	int err, i, num_spec = 0;
	u64 cur_arg;
	char fmt_ptype, cur_ip[16], ip_spec[] = "%pXX";

	fmt_end = strnchr(fmt, fmt_size, 0);
	if (!fmt_end)
		return -EINVAL;
	fmt_size = fmt_end - fmt;

	if (bin_args) {
		if (num_args && try_get_fmt_tmp_buf(&tmp_buf))
			return -EBUSY;

		tmp_buf_end = tmp_buf + MAX_BPRINTF_BUF_LEN;
		*bin_args = (u32 *)tmp_buf;
	}

	for (i = 0; i < fmt_size; i++) {
		if ((!isprint(fmt[i]) && !isspace(fmt[i])) || !isascii(fmt[i])) {
			err = -EINVAL;
			goto out;
		}

		if (fmt[i] != '%')
			continue;

		if (fmt[i + 1] == '%') {
			i++;
			continue;
		}

		if (num_spec >= num_args) {
			err = -EINVAL;
			goto out;
		}

		/* The string is zero-terminated so if fmt[i] != 0, we can
		 * always access fmt[i + 1], in the worst case it will be a 0
		 */
		i++;

		/* skip optional "[0 +-][num]" width formatting field */
		while (fmt[i] == '0' || fmt[i] == '+'  || fmt[i] == '-' ||
		       fmt[i] == ' ')
			i++;
		if (fmt[i] >= '1' && fmt[i] <= '9') {
			i++;
			while (fmt[i] >= '0' && fmt[i] <= '9')
				i++;
		}

		if (fmt[i] == 'p') {
			sizeof_cur_arg = sizeof(long);

			if ((fmt[i + 1] == 'k' || fmt[i + 1] == 'u') &&
			    fmt[i + 2] == 's') {
				fmt_ptype = fmt[i + 1];
				i += 2;
				goto fmt_str;
			}

			if (fmt[i + 1] == 0 || isspace(fmt[i + 1]) ||
			    ispunct(fmt[i + 1]) || fmt[i + 1] == 'K' ||
			    fmt[i + 1] == 'x' || fmt[i + 1] == 's' ||
			    fmt[i + 1] == 'S') {
				/* just kernel pointers */
				if (tmp_buf)
					cur_arg = raw_args[num_spec];
				i++;
				goto nocopy_fmt;
			}

			if (fmt[i + 1] == 'B') {
				if (tmp_buf)  {
					err = snprintf(tmp_buf,
						       (tmp_buf_end - tmp_buf),
						       "%pB",
						       (void *)(long)raw_args[num_spec]);
					tmp_buf += (err + 1);
				}

				i++;
				num_spec++;
				continue;
			}

			/* only support "%pI4", "%pi4", "%pI6" and "%pi6". */
			if ((fmt[i + 1] != 'i' && fmt[i + 1] != 'I') ||
			    (fmt[i + 2] != '4' && fmt[i + 2] != '6')) {
				err = -EINVAL;
				goto out;
			}

			i += 2;
			if (!tmp_buf)
				goto nocopy_fmt;

			sizeof_cur_ip = (fmt[i] == '4') ? 4 : 16;
			if (tmp_buf_end - tmp_buf < sizeof_cur_ip) {
				err = -ENOSPC;
				goto out;
			}

			unsafe_ptr = (char *)(long)raw_args[num_spec];
			err = copy_from_kernel_nofault(cur_ip, unsafe_ptr,
						       sizeof_cur_ip);
			if (err < 0)
				memset(cur_ip, 0, sizeof_cur_ip);

			/* hack: bstr_printf expects IP addresses to be
			 * pre-formatted as strings, ironically, the easiest way
			 * to do that is to call snprintf.
			 */
			ip_spec[2] = fmt[i - 1];
			ip_spec[3] = fmt[i];
			err = snprintf(tmp_buf, tmp_buf_end - tmp_buf,
				       ip_spec, &cur_ip);

			tmp_buf += err + 1;
			num_spec++;

			continue;
		} else if (fmt[i] == 's') {
			fmt_ptype = fmt[i];
fmt_str:
			if (fmt[i + 1] != 0 &&
			    !isspace(fmt[i + 1]) &&
			    !ispunct(fmt[i + 1])) {
				err = -EINVAL;
				goto out;
			}

			if (!tmp_buf)
				goto nocopy_fmt;

			if (tmp_buf_end == tmp_buf) {
				err = -ENOSPC;
				goto out;
			}

			unsafe_ptr = (char *)(long)raw_args[num_spec];
			err = bpf_trace_copy_string(tmp_buf, unsafe_ptr,
						    fmt_ptype,
						    tmp_buf_end - tmp_buf);
			if (err < 0) {
				tmp_buf[0] = '\0';
				err = 1;
			}

			tmp_buf += err;
			num_spec++;

			continue;
		} else if (fmt[i] == 'c') {
			if (!tmp_buf)
				goto nocopy_fmt;

			if (tmp_buf_end == tmp_buf) {
				err = -ENOSPC;
				goto out;
			}

			*tmp_buf = raw_args[num_spec];
			tmp_buf++;
			num_spec++;

			continue;
		}

		sizeof_cur_arg = sizeof(int);

		if (fmt[i] == 'l') {
			sizeof_cur_arg = sizeof(long);
			i++;
		}
		if (fmt[i] == 'l') {
			sizeof_cur_arg = sizeof(long long);
			i++;
		}

		if (fmt[i] != 'i' && fmt[i] != 'd' && fmt[i] != 'u' &&
		    fmt[i] != 'x' && fmt[i] != 'X') {
			err = -EINVAL;
			goto out;
		}

		if (tmp_buf)
			cur_arg = raw_args[num_spec];
nocopy_fmt:
		if (tmp_buf) {
			tmp_buf = PTR_ALIGN(tmp_buf, sizeof(u32));
			if (tmp_buf_end - tmp_buf < sizeof_cur_arg) {
				err = -ENOSPC;
				goto out;
			}

			if (sizeof_cur_arg == 8) {
				*(u32 *)tmp_buf = *(u32 *)&cur_arg;
				*(u32 *)(tmp_buf + 4) = *((u32 *)&cur_arg + 1);
			} else {
				*(u32 *)tmp_buf = (u32)(long)cur_arg;
			}
			tmp_buf += sizeof_cur_arg;
		}
		num_spec++;
	}

	err = 0;
out:
	if (err)
		bpf_bprintf_cleanup();
	return err;
}

BPF_CALL_5(bpf_snprintf, char *, str, u32, str_size, char *, fmt,
	   const void *, data, u32, data_len)
{
	int err, num_args;
	u32 *bin_args;

	if (data_len % 8 || data_len > MAX_BPRINTF_VARARGS * 8 ||
	    (data_len && !data))
		return -EINVAL;
	num_args = data_len / 8;

	/* ARG_PTR_TO_CONST_STR guarantees that fmt is zero-terminated so we
	 * can safely give an unbounded size.
	 */
	err = bpf_bprintf_prepare(fmt, UINT_MAX, data, &bin_args, num_args);
	if (err < 0)
		return err;

	err = bstr_printf(str, str_size, fmt, bin_args);

	bpf_bprintf_cleanup();

	return err + 1;
}

const struct bpf_func_proto bpf_snprintf_proto = {
	.func		= bpf_snprintf,
	.gpl_only	= true,
	.ret_type	= RET_INTEGER,
	.arg1_type	= ARG_PTR_TO_MEM_OR_NULL,
	.arg2_type	= ARG_CONST_SIZE_OR_ZERO,
	.arg3_type	= ARG_PTR_TO_CONST_STR,
	.arg4_type	= ARG_PTR_TO_MEM_OR_NULL,
	.arg5_type	= ARG_CONST_SIZE_OR_ZERO,
};

/* BPF map elements can contain 'struct bpf_timer'.
 * Such map owns all of its BPF timers.
 * 'struct bpf_timer' is allocated as part of map element allocation
 * and it's zero initialized.
 * That space is used to keep 'struct bpf_timer_kern'.
 * bpf_timer_init() allocates 'struct bpf_hrtimer', inits hrtimer, and
 * remembers 'struct bpf_map *' pointer it's part of.
 * bpf_timer_set_callback() increments prog refcnt and assign bpf callback_fn.
 * bpf_timer_start() arms the timer.
 * If user space reference to a map goes to zero at this point
 * ops->map_release_uref callback is responsible for cancelling the timers,
 * freeing their memory, and decrementing prog's refcnts.
 * bpf_timer_cancel() cancels the timer and decrements prog's refcnt.
 * Inner maps can contain bpf timers as well. ops->map_release_uref is
 * freeing the timers when inner map is replaced or deleted by user space.
 */
struct bpf_hrtimer {
	struct hrtimer timer;
	struct bpf_map *map;
	struct bpf_prog *prog;
	void __rcu *callback_fn;
	void *value;
};

/* the actual struct hidden inside uapi struct bpf_timer */
struct bpf_timer_kern {
	struct bpf_hrtimer *timer;
	/* bpf_spin_lock is used here instead of spinlock_t to make
	 * sure that it always fits into space resereved by struct bpf_timer
	 * regardless of LOCKDEP and spinlock debug flags.
	 */
	struct bpf_spin_lock lock;
} __attribute__((aligned(8)));

static DEFINE_PER_CPU(struct bpf_hrtimer *, hrtimer_running);

static enum hrtimer_restart bpf_timer_cb(struct hrtimer *hrtimer)
{
	struct bpf_hrtimer *t = container_of(hrtimer, struct bpf_hrtimer, timer);
	struct bpf_map *map = t->map;
	void *value = t->value;
<<<<<<< HEAD
	void *callback_fn;
=======
	bpf_callback_t callback_fn;
>>>>>>> df0cc57e
	void *key;
	u32 idx;

	callback_fn = rcu_dereference_check(t->callback_fn, rcu_read_lock_bh_held());
	if (!callback_fn)
		goto out;

	/* bpf_timer_cb() runs in hrtimer_run_softirq. It doesn't migrate and
	 * cannot be preempted by another bpf_timer_cb() on the same cpu.
	 * Remember the timer this callback is servicing to prevent
	 * deadlock if callback_fn() calls bpf_timer_cancel() or
	 * bpf_map_delete_elem() on the same timer.
	 */
	this_cpu_write(hrtimer_running, t);
	if (map->map_type == BPF_MAP_TYPE_ARRAY) {
		struct bpf_array *array = container_of(map, struct bpf_array, map);

		/* compute the key */
		idx = ((char *)value - array->value) / array->elem_size;
		key = &idx;
	} else { /* hash or lru */
		key = value - round_up(map->key_size, 8);
	}

<<<<<<< HEAD
	BPF_CAST_CALL(callback_fn)((u64)(long)map, (u64)(long)key,
				   (u64)(long)value, 0, 0);
=======
	callback_fn((u64)(long)map, (u64)(long)key, (u64)(long)value, 0, 0);
>>>>>>> df0cc57e
	/* The verifier checked that return value is zero. */

	this_cpu_write(hrtimer_running, NULL);
out:
	return HRTIMER_NORESTART;
}

BPF_CALL_3(bpf_timer_init, struct bpf_timer_kern *, timer, struct bpf_map *, map,
	   u64, flags)
{
	clockid_t clockid = flags & (MAX_CLOCKS - 1);
	struct bpf_hrtimer *t;
	int ret = 0;

	BUILD_BUG_ON(MAX_CLOCKS != 16);
	BUILD_BUG_ON(sizeof(struct bpf_timer_kern) > sizeof(struct bpf_timer));
	BUILD_BUG_ON(__alignof__(struct bpf_timer_kern) != __alignof__(struct bpf_timer));

	if (in_nmi())
		return -EOPNOTSUPP;

	if (flags >= MAX_CLOCKS ||
	    /* similar to timerfd except _ALARM variants are not supported */
	    (clockid != CLOCK_MONOTONIC &&
	     clockid != CLOCK_REALTIME &&
	     clockid != CLOCK_BOOTTIME))
		return -EINVAL;
	__bpf_spin_lock_irqsave(&timer->lock);
	t = timer->timer;
	if (t) {
		ret = -EBUSY;
		goto out;
	}
	if (!atomic64_read(&map->usercnt)) {
		/* maps with timers must be either held by user space
		 * or pinned in bpffs.
		 */
		ret = -EPERM;
		goto out;
	}
	/* allocate hrtimer via map_kmalloc to use memcg accounting */
	t = bpf_map_kmalloc_node(map, sizeof(*t), GFP_ATOMIC, map->numa_node);
	if (!t) {
		ret = -ENOMEM;
		goto out;
	}
	t->value = (void *)timer - map->timer_off;
	t->map = map;
	t->prog = NULL;
	rcu_assign_pointer(t->callback_fn, NULL);
	hrtimer_init(&t->timer, clockid, HRTIMER_MODE_REL_SOFT);
	t->timer.function = bpf_timer_cb;
	timer->timer = t;
out:
	__bpf_spin_unlock_irqrestore(&timer->lock);
	return ret;
}

static const struct bpf_func_proto bpf_timer_init_proto = {
	.func		= bpf_timer_init,
	.gpl_only	= true,
	.ret_type	= RET_INTEGER,
	.arg1_type	= ARG_PTR_TO_TIMER,
	.arg2_type	= ARG_CONST_MAP_PTR,
	.arg3_type	= ARG_ANYTHING,
};

BPF_CALL_3(bpf_timer_set_callback, struct bpf_timer_kern *, timer, void *, callback_fn,
	   struct bpf_prog_aux *, aux)
{
	struct bpf_prog *prev, *prog = aux->prog;
	struct bpf_hrtimer *t;
	int ret = 0;

	if (in_nmi())
		return -EOPNOTSUPP;
	__bpf_spin_lock_irqsave(&timer->lock);
	t = timer->timer;
	if (!t) {
		ret = -EINVAL;
		goto out;
	}
	if (!atomic64_read(&t->map->usercnt)) {
		/* maps with timers must be either held by user space
		 * or pinned in bpffs. Otherwise timer might still be
		 * running even when bpf prog is detached and user space
		 * is gone, since map_release_uref won't ever be called.
		 */
		ret = -EPERM;
		goto out;
	}
	prev = t->prog;
	if (prev != prog) {
		/* Bump prog refcnt once. Every bpf_timer_set_callback()
		 * can pick different callback_fn-s within the same prog.
		 */
		prog = bpf_prog_inc_not_zero(prog);
		if (IS_ERR(prog)) {
			ret = PTR_ERR(prog);
			goto out;
		}
		if (prev)
			/* Drop prev prog refcnt when swapping with new prog */
			bpf_prog_put(prev);
		t->prog = prog;
	}
	rcu_assign_pointer(t->callback_fn, callback_fn);
out:
	__bpf_spin_unlock_irqrestore(&timer->lock);
	return ret;
}

static const struct bpf_func_proto bpf_timer_set_callback_proto = {
	.func		= bpf_timer_set_callback,
	.gpl_only	= true,
	.ret_type	= RET_INTEGER,
	.arg1_type	= ARG_PTR_TO_TIMER,
	.arg2_type	= ARG_PTR_TO_FUNC,
};

BPF_CALL_3(bpf_timer_start, struct bpf_timer_kern *, timer, u64, nsecs, u64, flags)
{
	struct bpf_hrtimer *t;
	int ret = 0;

	if (in_nmi())
		return -EOPNOTSUPP;
	if (flags)
		return -EINVAL;
	__bpf_spin_lock_irqsave(&timer->lock);
	t = timer->timer;
	if (!t || !t->prog) {
		ret = -EINVAL;
		goto out;
	}
	hrtimer_start(&t->timer, ns_to_ktime(nsecs), HRTIMER_MODE_REL_SOFT);
out:
	__bpf_spin_unlock_irqrestore(&timer->lock);
	return ret;
}

static const struct bpf_func_proto bpf_timer_start_proto = {
	.func		= bpf_timer_start,
	.gpl_only	= true,
	.ret_type	= RET_INTEGER,
	.arg1_type	= ARG_PTR_TO_TIMER,
	.arg2_type	= ARG_ANYTHING,
	.arg3_type	= ARG_ANYTHING,
};

static void drop_prog_refcnt(struct bpf_hrtimer *t)
{
	struct bpf_prog *prog = t->prog;

	if (prog) {
		bpf_prog_put(prog);
		t->prog = NULL;
		rcu_assign_pointer(t->callback_fn, NULL);
	}
}

BPF_CALL_1(bpf_timer_cancel, struct bpf_timer_kern *, timer)
{
	struct bpf_hrtimer *t;
	int ret = 0;

	if (in_nmi())
		return -EOPNOTSUPP;
	__bpf_spin_lock_irqsave(&timer->lock);
	t = timer->timer;
	if (!t) {
		ret = -EINVAL;
		goto out;
	}
	if (this_cpu_read(hrtimer_running) == t) {
		/* If bpf callback_fn is trying to bpf_timer_cancel()
		 * its own timer the hrtimer_cancel() will deadlock
		 * since it waits for callback_fn to finish
		 */
		ret = -EDEADLK;
		goto out;
	}
	drop_prog_refcnt(t);
out:
	__bpf_spin_unlock_irqrestore(&timer->lock);
	/* Cancel the timer and wait for associated callback to finish
	 * if it was running.
	 */
	ret = ret ?: hrtimer_cancel(&t->timer);
	return ret;
}

static const struct bpf_func_proto bpf_timer_cancel_proto = {
	.func		= bpf_timer_cancel,
	.gpl_only	= true,
	.ret_type	= RET_INTEGER,
	.arg1_type	= ARG_PTR_TO_TIMER,
};

/* This function is called by map_delete/update_elem for individual element and
 * by ops->map_release_uref when the user space reference to a map reaches zero.
 */
void bpf_timer_cancel_and_free(void *val)
{
	struct bpf_timer_kern *timer = val;
	struct bpf_hrtimer *t;

	/* Performance optimization: read timer->timer without lock first. */
	if (!READ_ONCE(timer->timer))
		return;

	__bpf_spin_lock_irqsave(&timer->lock);
	/* re-read it under lock */
	t = timer->timer;
	if (!t)
		goto out;
	drop_prog_refcnt(t);
	/* The subsequent bpf_timer_start/cancel() helpers won't be able to use
	 * this timer, since it won't be initialized.
	 */
	timer->timer = NULL;
out:
	__bpf_spin_unlock_irqrestore(&timer->lock);
	if (!t)
		return;
	/* Cancel the timer and wait for callback to complete if it was running.
	 * If hrtimer_cancel() can be safely called it's safe to call kfree(t)
	 * right after for both preallocated and non-preallocated maps.
	 * The timer->timer = NULL was already done and no code path can
	 * see address 't' anymore.
	 *
	 * Check that bpf_map_delete/update_elem() wasn't called from timer
	 * callback_fn. In such case don't call hrtimer_cancel() (since it will
	 * deadlock) and don't call hrtimer_try_to_cancel() (since it will just
	 * return -1). Though callback_fn is still running on this cpu it's
	 * safe to do kfree(t) because bpf_timer_cb() read everything it needed
	 * from 't'. The bpf subprog callback_fn won't be able to access 't',
	 * since timer->timer = NULL was already done. The timer will be
	 * effectively cancelled because bpf_timer_cb() will return
	 * HRTIMER_NORESTART.
	 */
	if (this_cpu_read(hrtimer_running) != t)
		hrtimer_cancel(&t->timer);
	kfree(t);
}

const struct bpf_func_proto bpf_get_current_task_proto __weak;
const struct bpf_func_proto bpf_get_current_task_btf_proto __weak;
const struct bpf_func_proto bpf_probe_read_user_proto __weak;
const struct bpf_func_proto bpf_probe_read_user_str_proto __weak;
const struct bpf_func_proto bpf_probe_read_kernel_proto __weak;
const struct bpf_func_proto bpf_probe_read_kernel_str_proto __weak;
const struct bpf_func_proto bpf_task_pt_regs_proto __weak;

const struct bpf_func_proto *
bpf_base_func_proto(enum bpf_func_id func_id)
{
	switch (func_id) {
	case BPF_FUNC_map_lookup_elem:
		return &bpf_map_lookup_elem_proto;
	case BPF_FUNC_map_update_elem:
		return &bpf_map_update_elem_proto;
	case BPF_FUNC_map_delete_elem:
		return &bpf_map_delete_elem_proto;
	case BPF_FUNC_map_push_elem:
		return &bpf_map_push_elem_proto;
	case BPF_FUNC_map_pop_elem:
		return &bpf_map_pop_elem_proto;
	case BPF_FUNC_map_peek_elem:
		return &bpf_map_peek_elem_proto;
	case BPF_FUNC_get_prandom_u32:
		return &bpf_get_prandom_u32_proto;
	case BPF_FUNC_get_smp_processor_id:
		return &bpf_get_raw_smp_processor_id_proto;
	case BPF_FUNC_get_numa_node_id:
		return &bpf_get_numa_node_id_proto;
	case BPF_FUNC_tail_call:
		return &bpf_tail_call_proto;
	case BPF_FUNC_ktime_get_ns:
		return &bpf_ktime_get_ns_proto;
	case BPF_FUNC_ktime_get_boot_ns:
		return &bpf_ktime_get_boot_ns_proto;
	case BPF_FUNC_ringbuf_output:
		return &bpf_ringbuf_output_proto;
	case BPF_FUNC_ringbuf_reserve:
		return &bpf_ringbuf_reserve_proto;
	case BPF_FUNC_ringbuf_submit:
		return &bpf_ringbuf_submit_proto;
	case BPF_FUNC_ringbuf_discard:
		return &bpf_ringbuf_discard_proto;
	case BPF_FUNC_ringbuf_query:
		return &bpf_ringbuf_query_proto;
	case BPF_FUNC_for_each_map_elem:
		return &bpf_for_each_map_elem_proto;
	default:
		break;
	}

	if (!bpf_capable())
		return NULL;

	switch (func_id) {
	case BPF_FUNC_spin_lock:
		return &bpf_spin_lock_proto;
	case BPF_FUNC_spin_unlock:
		return &bpf_spin_unlock_proto;
	case BPF_FUNC_jiffies64:
		return &bpf_jiffies64_proto;
	case BPF_FUNC_per_cpu_ptr:
		return &bpf_per_cpu_ptr_proto;
	case BPF_FUNC_this_cpu_ptr:
		return &bpf_this_cpu_ptr_proto;
	case BPF_FUNC_timer_init:
		return &bpf_timer_init_proto;
	case BPF_FUNC_timer_set_callback:
		return &bpf_timer_set_callback_proto;
	case BPF_FUNC_timer_start:
		return &bpf_timer_start_proto;
	case BPF_FUNC_timer_cancel:
		return &bpf_timer_cancel_proto;
	default:
		break;
	}

	if (!perfmon_capable())
		return NULL;

	switch (func_id) {
	case BPF_FUNC_trace_printk:
		return bpf_get_trace_printk_proto();
	case BPF_FUNC_get_current_task:
		return &bpf_get_current_task_proto;
	case BPF_FUNC_get_current_task_btf:
		return &bpf_get_current_task_btf_proto;
	case BPF_FUNC_probe_read_user:
		return &bpf_probe_read_user_proto;
	case BPF_FUNC_probe_read_kernel:
		return security_locked_down(LOCKDOWN_BPF_READ_KERNEL) < 0 ?
		       NULL : &bpf_probe_read_kernel_proto;
	case BPF_FUNC_probe_read_user_str:
		return &bpf_probe_read_user_str_proto;
	case BPF_FUNC_probe_read_kernel_str:
		return security_locked_down(LOCKDOWN_BPF_READ_KERNEL) < 0 ?
		       NULL : &bpf_probe_read_kernel_str_proto;
	case BPF_FUNC_snprintf_btf:
		return &bpf_snprintf_btf_proto;
	case BPF_FUNC_snprintf:
		return &bpf_snprintf_proto;
	case BPF_FUNC_task_pt_regs:
		return &bpf_task_pt_regs_proto;
<<<<<<< HEAD
=======
	case BPF_FUNC_trace_vprintk:
		return bpf_get_trace_vprintk_proto();
>>>>>>> df0cc57e
	default:
		return NULL;
	}
}<|MERGE_RESOLUTION|>--- conflicted
+++ resolved
@@ -1056,11 +1056,7 @@
 	struct bpf_hrtimer *t = container_of(hrtimer, struct bpf_hrtimer, timer);
 	struct bpf_map *map = t->map;
 	void *value = t->value;
-<<<<<<< HEAD
-	void *callback_fn;
-=======
 	bpf_callback_t callback_fn;
->>>>>>> df0cc57e
 	void *key;
 	u32 idx;
 
@@ -1085,12 +1081,7 @@
 		key = value - round_up(map->key_size, 8);
 	}
 
-<<<<<<< HEAD
-	BPF_CAST_CALL(callback_fn)((u64)(long)map, (u64)(long)key,
-				   (u64)(long)value, 0, 0);
-=======
 	callback_fn((u64)(long)map, (u64)(long)key, (u64)(long)value, 0, 0);
->>>>>>> df0cc57e
 	/* The verifier checked that return value is zero. */
 
 	this_cpu_write(hrtimer_running, NULL);
@@ -1441,11 +1432,8 @@
 		return &bpf_snprintf_proto;
 	case BPF_FUNC_task_pt_regs:
 		return &bpf_task_pt_regs_proto;
-<<<<<<< HEAD
-=======
 	case BPF_FUNC_trace_vprintk:
 		return bpf_get_trace_vprintk_proto();
->>>>>>> df0cc57e
 	default:
 		return NULL;
 	}
