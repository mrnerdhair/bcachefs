// SPDX-License-Identifier: (LGPL-2.1 OR BSD-2-Clause)

/*
 * Common eBPF ELF object loading operations.
 *
 * Copyright (C) 2013-2015 Alexei Starovoitov <ast@kernel.org>
 * Copyright (C) 2015 Wang Nan <wangnan0@huawei.com>
 * Copyright (C) 2015 Huawei Inc.
 * Copyright (C) 2017 Nicira, Inc.
 * Copyright (C) 2019 Isovalent, Inc.
 */

#ifndef _GNU_SOURCE
#define _GNU_SOURCE
#endif
#include <stdlib.h>
#include <stdio.h>
#include <stdarg.h>
#include <libgen.h>
#include <inttypes.h>
#include <limits.h>
#include <string.h>
#include <unistd.h>
#include <endian.h>
#include <fcntl.h>
#include <errno.h>
#include <ctype.h>
#include <asm/unistd.h>
#include <linux/err.h>
#include <linux/kernel.h>
#include <linux/bpf.h>
#include <linux/btf.h>
#include <linux/filter.h>
#include <linux/list.h>
#include <linux/limits.h>
#include <linux/perf_event.h>
#include <linux/ring_buffer.h>
#include <linux/version.h>
#include <sys/epoll.h>
#include <sys/ioctl.h>
#include <sys/mman.h>
#include <sys/stat.h>
#include <sys/types.h>
#include <sys/vfs.h>
#include <sys/utsname.h>
#include <sys/resource.h>
#include <libelf.h>
#include <gelf.h>
#include <zlib.h>

#include "libbpf.h"
#include "bpf.h"
#include "btf.h"
#include "str_error.h"
#include "libbpf_internal.h"
#include "hashmap.h"

#ifndef EM_BPF
#define EM_BPF 247
#endif

#ifndef BPF_FS_MAGIC
#define BPF_FS_MAGIC		0xcafe4a11
#endif

#define BPF_INSN_SZ (sizeof(struct bpf_insn))

/* vsprintf() in __base_pr() uses nonliteral format string. It may break
 * compilation if user enables corresponding warning. Disable it explicitly.
 */
#pragma GCC diagnostic ignored "-Wformat-nonliteral"

#define __printf(a, b)	__attribute__((format(printf, a, b)))

static struct bpf_map *bpf_object__add_map(struct bpf_object *obj);
static struct bpf_program *bpf_object__find_prog_by_idx(struct bpf_object *obj,
							int idx);
static const struct btf_type *
skip_mods_and_typedefs(const struct btf *btf, __u32 id, __u32 *res_id);

static int __base_pr(enum libbpf_print_level level, const char *format,
		     va_list args)
{
	if (level == LIBBPF_DEBUG)
		return 0;

	return vfprintf(stderr, format, args);
}

static libbpf_print_fn_t __libbpf_pr = __base_pr;

libbpf_print_fn_t libbpf_set_print(libbpf_print_fn_t fn)
{
	libbpf_print_fn_t old_print_fn = __libbpf_pr;

	__libbpf_pr = fn;
	return old_print_fn;
}

__printf(2, 3)
void libbpf_print(enum libbpf_print_level level, const char *format, ...)
{
	va_list args;

	if (!__libbpf_pr)
		return;

	va_start(args, format);
	__libbpf_pr(level, format, args);
	va_end(args);
}

static void pr_perm_msg(int err)
{
	struct rlimit limit;
	char buf[100];

	if (err != -EPERM || geteuid() != 0)
		return;

	err = getrlimit(RLIMIT_MEMLOCK, &limit);
	if (err)
		return;

	if (limit.rlim_cur == RLIM_INFINITY)
		return;

	if (limit.rlim_cur < 1024)
		snprintf(buf, sizeof(buf), "%zu bytes", (size_t)limit.rlim_cur);
	else if (limit.rlim_cur < 1024*1024)
		snprintf(buf, sizeof(buf), "%.1f KiB", (double)limit.rlim_cur / 1024);
	else
		snprintf(buf, sizeof(buf), "%.1f MiB", (double)limit.rlim_cur / (1024*1024));

	pr_warn("permission error while running as root; try raising 'ulimit -l'? current value: %s\n",
		buf);
}

#define STRERR_BUFSIZE  128

/* Copied from tools/perf/util/util.h */
#ifndef zfree
# define zfree(ptr) ({ free(*ptr); *ptr = NULL; })
#endif

#ifndef zclose
# define zclose(fd) ({			\
	int ___err = 0;			\
	if ((fd) >= 0)			\
		___err = close((fd));	\
	fd = -1;			\
	___err; })
#endif

static inline __u64 ptr_to_u64(const void *ptr)
{
	return (__u64) (unsigned long) ptr;
}

enum kern_feature_id {
	/* v4.14: kernel support for program & map names. */
	FEAT_PROG_NAME,
	/* v5.2: kernel support for global data sections. */
	FEAT_GLOBAL_DATA,
	/* BTF support */
	FEAT_BTF,
	/* BTF_KIND_FUNC and BTF_KIND_FUNC_PROTO support */
	FEAT_BTF_FUNC,
	/* BTF_KIND_VAR and BTF_KIND_DATASEC support */
	FEAT_BTF_DATASEC,
	/* BTF_FUNC_GLOBAL is supported */
	FEAT_BTF_GLOBAL_FUNC,
	/* BPF_F_MMAPABLE is supported for arrays */
	FEAT_ARRAY_MMAP,
	/* kernel support for expected_attach_type in BPF_PROG_LOAD */
	FEAT_EXP_ATTACH_TYPE,
	/* bpf_probe_read_{kernel,user}[_str] helpers */
	FEAT_PROBE_READ_KERN,
	__FEAT_CNT,
};

static bool kernel_supports(enum kern_feature_id feat_id);

enum reloc_type {
	RELO_LD64,
	RELO_CALL,
	RELO_DATA,
	RELO_EXTERN,
};

struct reloc_desc {
	enum reloc_type type;
	int insn_idx;
	int map_idx;
	int sym_off;
};

struct bpf_sec_def;

typedef struct bpf_link *(*attach_fn_t)(const struct bpf_sec_def *sec,
					struct bpf_program *prog);

struct bpf_sec_def {
	const char *sec;
	size_t len;
	enum bpf_prog_type prog_type;
	enum bpf_attach_type expected_attach_type;
	bool is_exp_attach_type_optional;
	bool is_attachable;
	bool is_attach_btf;
	bool is_sleepable;
	attach_fn_t attach_fn;
};

/*
 * bpf_prog should be a better name but it has been used in
 * linux/filter.h.
 */
struct bpf_program {
	/* Index in elf obj file, for relocation use. */
	int idx;
	char *name;
	int prog_ifindex;
	char *section_name;
	const struct bpf_sec_def *sec_def;
	/* section_name with / replaced by _; makes recursive pinning
	 * in bpf_object__pin_programs easier
	 */
	char *pin_name;
	struct bpf_insn *insns;
	size_t insns_cnt, main_prog_cnt;
	enum bpf_prog_type type;
	bool load;

	struct reloc_desc *reloc_desc;
	int nr_reloc;
	int log_level;

	struct {
		int nr;
		int *fds;
	} instances;
	bpf_program_prep_t preprocessor;

	struct bpf_object *obj;
	void *priv;
	bpf_program_clear_priv_t clear_priv;

	enum bpf_attach_type expected_attach_type;
	__u32 attach_btf_id;
	__u32 attach_prog_fd;
	void *func_info;
	__u32 func_info_rec_size;
	__u32 func_info_cnt;

	void *line_info;
	__u32 line_info_rec_size;
	__u32 line_info_cnt;
	__u32 prog_flags;
};

struct bpf_struct_ops {
	const char *tname;
	const struct btf_type *type;
	struct bpf_program **progs;
	__u32 *kern_func_off;
	/* e.g. struct tcp_congestion_ops in bpf_prog's btf format */
	void *data;
	/* e.g. struct bpf_struct_ops_tcp_congestion_ops in
	 *      btf_vmlinux's format.
	 * struct bpf_struct_ops_tcp_congestion_ops {
	 *	[... some other kernel fields ...]
	 *	struct tcp_congestion_ops data;
	 * }
	 * kern_vdata-size == sizeof(struct bpf_struct_ops_tcp_congestion_ops)
	 * bpf_map__init_kern_struct_ops() will populate the "kern_vdata"
	 * from "data".
	 */
	void *kern_vdata;
	__u32 type_id;
};

#define DATA_SEC ".data"
#define BSS_SEC ".bss"
#define RODATA_SEC ".rodata"
#define KCONFIG_SEC ".kconfig"
#define KSYMS_SEC ".ksyms"
#define STRUCT_OPS_SEC ".struct_ops"

enum libbpf_map_type {
	LIBBPF_MAP_UNSPEC,
	LIBBPF_MAP_DATA,
	LIBBPF_MAP_BSS,
	LIBBPF_MAP_RODATA,
	LIBBPF_MAP_KCONFIG,
};

static const char * const libbpf_type_to_btf_name[] = {
	[LIBBPF_MAP_DATA]	= DATA_SEC,
	[LIBBPF_MAP_BSS]	= BSS_SEC,
	[LIBBPF_MAP_RODATA]	= RODATA_SEC,
	[LIBBPF_MAP_KCONFIG]	= KCONFIG_SEC,
};

struct bpf_map {
	char *name;
	int fd;
	int sec_idx;
	size_t sec_offset;
	int map_ifindex;
	int inner_map_fd;
	struct bpf_map_def def;
	__u32 numa_node;
	__u32 btf_var_idx;
	__u32 btf_key_type_id;
	__u32 btf_value_type_id;
	__u32 btf_vmlinux_value_type_id;
	void *priv;
	bpf_map_clear_priv_t clear_priv;
	enum libbpf_map_type libbpf_type;
	void *mmaped;
	struct bpf_struct_ops *st_ops;
	struct bpf_map *inner_map;
	void **init_slots;
	int init_slots_sz;
	char *pin_path;
	bool pinned;
	bool reused;
};

enum extern_type {
	EXT_UNKNOWN,
	EXT_KCFG,
	EXT_KSYM,
};

enum kcfg_type {
	KCFG_UNKNOWN,
	KCFG_CHAR,
	KCFG_BOOL,
	KCFG_INT,
	KCFG_TRISTATE,
	KCFG_CHAR_ARR,
};

struct extern_desc {
	enum extern_type type;
	int sym_idx;
	int btf_id;
	int sec_btf_id;
	const char *name;
	bool is_set;
	bool is_weak;
	union {
		struct {
			enum kcfg_type type;
			int sz;
			int align;
			int data_off;
			bool is_signed;
		} kcfg;
		struct {
			unsigned long long addr;
		} ksym;
	};
};

static LIST_HEAD(bpf_objects_list);

struct bpf_object {
	char name[BPF_OBJ_NAME_LEN];
	char license[64];
	__u32 kern_version;

	struct bpf_program *programs;
	size_t nr_programs;
	struct bpf_map *maps;
	size_t nr_maps;
	size_t maps_cap;

	char *kconfig;
	struct extern_desc *externs;
	int nr_extern;
	int kconfig_map_idx;

	bool loaded;
	bool has_pseudo_calls;

	/*
	 * Information when doing elf related work. Only valid if fd
	 * is valid.
	 */
	struct {
		int fd;
		const void *obj_buf;
		size_t obj_buf_sz;
		Elf *elf;
		GElf_Ehdr ehdr;
		Elf_Data *symbols;
		Elf_Data *data;
		Elf_Data *rodata;
		Elf_Data *bss;
		Elf_Data *st_ops_data;
		size_t shstrndx; /* section index for section name strings */
		size_t strtabidx;
		struct {
			GElf_Shdr shdr;
			Elf_Data *data;
		} *reloc_sects;
		int nr_reloc_sects;
		int maps_shndx;
		int btf_maps_shndx;
		__u32 btf_maps_sec_btf_id;
		int text_shndx;
		int symbols_shndx;
		int data_shndx;
		int rodata_shndx;
		int bss_shndx;
		int st_ops_shndx;
	} efile;
	/*
	 * All loaded bpf_object is linked in a list, which is
	 * hidden to caller. bpf_objects__<func> handlers deal with
	 * all objects.
	 */
	struct list_head list;

	struct btf *btf;
	/* Parse and load BTF vmlinux if any of the programs in the object need
	 * it at load time.
	 */
	struct btf *btf_vmlinux;
	struct btf_ext *btf_ext;

	void *priv;
	bpf_object_clear_priv_t clear_priv;

	char path[];
};
#define obj_elf_valid(o)	((o)->efile.elf)

static const char *elf_sym_str(const struct bpf_object *obj, size_t off);
static const char *elf_sec_str(const struct bpf_object *obj, size_t off);
static Elf_Scn *elf_sec_by_idx(const struct bpf_object *obj, size_t idx);
static Elf_Scn *elf_sec_by_name(const struct bpf_object *obj, const char *name);
static int elf_sec_hdr(const struct bpf_object *obj, Elf_Scn *scn, GElf_Shdr *hdr);
static const char *elf_sec_name(const struct bpf_object *obj, Elf_Scn *scn);
static Elf_Data *elf_sec_data(const struct bpf_object *obj, Elf_Scn *scn);

void bpf_program__unload(struct bpf_program *prog)
{
	int i;

	if (!prog)
		return;

	/*
	 * If the object is opened but the program was never loaded,
	 * it is possible that prog->instances.nr == -1.
	 */
	if (prog->instances.nr > 0) {
		for (i = 0; i < prog->instances.nr; i++)
			zclose(prog->instances.fds[i]);
	} else if (prog->instances.nr != -1) {
		pr_warn("Internal error: instances.nr is %d\n",
			prog->instances.nr);
	}

	prog->instances.nr = -1;
	zfree(&prog->instances.fds);

	zfree(&prog->func_info);
	zfree(&prog->line_info);
}

static void bpf_program__exit(struct bpf_program *prog)
{
	if (!prog)
		return;

	if (prog->clear_priv)
		prog->clear_priv(prog, prog->priv);

	prog->priv = NULL;
	prog->clear_priv = NULL;

	bpf_program__unload(prog);
	zfree(&prog->name);
	zfree(&prog->section_name);
	zfree(&prog->pin_name);
	zfree(&prog->insns);
	zfree(&prog->reloc_desc);

	prog->nr_reloc = 0;
	prog->insns_cnt = 0;
	prog->idx = -1;
}

static char *__bpf_program__pin_name(struct bpf_program *prog)
{
	char *name, *p;

	name = p = strdup(prog->section_name);
	while ((p = strchr(p, '/')))
		*p = '_';

	return name;
}

static int
bpf_program__init(void *data, size_t size, const char *section_name, int idx,
		  struct bpf_program *prog)
{
	const size_t bpf_insn_sz = sizeof(struct bpf_insn);

	if (size == 0 || size % bpf_insn_sz) {
		pr_warn("corrupted section '%s', size: %zu\n",
			section_name, size);
		return -EINVAL;
	}

	memset(prog, 0, sizeof(*prog));

	prog->section_name = strdup(section_name);
	if (!prog->section_name) {
		pr_warn("failed to alloc name for prog under section(%d) %s\n",
			idx, section_name);
		goto errout;
	}

	prog->pin_name = __bpf_program__pin_name(prog);
	if (!prog->pin_name) {
		pr_warn("failed to alloc pin name for prog under section(%d) %s\n",
			idx, section_name);
		goto errout;
	}

	prog->insns = malloc(size);
	if (!prog->insns) {
		pr_warn("failed to alloc insns for prog under section %s\n",
			section_name);
		goto errout;
	}
	prog->insns_cnt = size / bpf_insn_sz;
	memcpy(prog->insns, data, size);
	prog->idx = idx;
	prog->instances.fds = NULL;
	prog->instances.nr = -1;
	prog->type = BPF_PROG_TYPE_UNSPEC;
	prog->load = true;

	return 0;
errout:
	bpf_program__exit(prog);
	return -ENOMEM;
}

static int
bpf_object__add_program(struct bpf_object *obj, void *data, size_t size,
			const char *section_name, int idx)
{
	struct bpf_program prog, *progs;
	int nr_progs, err;

	err = bpf_program__init(data, size, section_name, idx, &prog);
	if (err)
		return err;

	progs = obj->programs;
	nr_progs = obj->nr_programs;

	progs = libbpf_reallocarray(progs, nr_progs + 1, sizeof(progs[0]));
	if (!progs) {
		/*
		 * In this case the original obj->programs
		 * is still valid, so don't need special treat for
		 * bpf_close_object().
		 */
		pr_warn("failed to alloc a new program under section '%s'\n",
			section_name);
		bpf_program__exit(&prog);
		return -ENOMEM;
	}

	pr_debug("elf: found program '%s'\n", prog.section_name);
	obj->programs = progs;
	obj->nr_programs = nr_progs + 1;
	prog.obj = obj;
	progs[nr_progs] = prog;
	return 0;
}

static int
bpf_object__init_prog_names(struct bpf_object *obj)
{
	Elf_Data *symbols = obj->efile.symbols;
	struct bpf_program *prog;
	size_t pi, si;

	for (pi = 0; pi < obj->nr_programs; pi++) {
		const char *name = NULL;

		prog = &obj->programs[pi];

		for (si = 0; si < symbols->d_size / sizeof(GElf_Sym) && !name; si++) {
			GElf_Sym sym;

			if (!gelf_getsym(symbols, si, &sym))
				continue;
			if (sym.st_shndx != prog->idx)
				continue;
			if (GELF_ST_BIND(sym.st_info) != STB_GLOBAL)
				continue;

			name = elf_sym_str(obj, sym.st_name);
			if (!name) {
				pr_warn("prog '%s': failed to get symbol name\n",
					prog->section_name);
				return -LIBBPF_ERRNO__LIBELF;
			}
		}

		if (!name && prog->idx == obj->efile.text_shndx)
			name = ".text";

		if (!name) {
			pr_warn("prog '%s': failed to find program symbol\n",
				prog->section_name);
			return -EINVAL;
		}

		prog->name = strdup(name);
		if (!prog->name)
			return -ENOMEM;
	}

	return 0;
}

static __u32 get_kernel_version(void)
{
	__u32 major, minor, patch;
	struct utsname info;

	uname(&info);
	if (sscanf(info.release, "%u.%u.%u", &major, &minor, &patch) != 3)
		return 0;
	return KERNEL_VERSION(major, minor, patch);
}

static const struct btf_member *
find_member_by_offset(const struct btf_type *t, __u32 bit_offset)
{
	struct btf_member *m;
	int i;

	for (i = 0, m = btf_members(t); i < btf_vlen(t); i++, m++) {
		if (btf_member_bit_offset(t, i) == bit_offset)
			return m;
	}

	return NULL;
}

static const struct btf_member *
find_member_by_name(const struct btf *btf, const struct btf_type *t,
		    const char *name)
{
	struct btf_member *m;
	int i;

	for (i = 0, m = btf_members(t); i < btf_vlen(t); i++, m++) {
		if (!strcmp(btf__name_by_offset(btf, m->name_off), name))
			return m;
	}

	return NULL;
}

#define STRUCT_OPS_VALUE_PREFIX "bpf_struct_ops_"
static int find_btf_by_prefix_kind(const struct btf *btf, const char *prefix,
				   const char *name, __u32 kind);

static int
find_struct_ops_kern_types(const struct btf *btf, const char *tname,
			   const struct btf_type **type, __u32 *type_id,
			   const struct btf_type **vtype, __u32 *vtype_id,
			   const struct btf_member **data_member)
{
	const struct btf_type *kern_type, *kern_vtype;
	const struct btf_member *kern_data_member;
	__s32 kern_vtype_id, kern_type_id;
	__u32 i;

	kern_type_id = btf__find_by_name_kind(btf, tname, BTF_KIND_STRUCT);
	if (kern_type_id < 0) {
		pr_warn("struct_ops init_kern: struct %s is not found in kernel BTF\n",
			tname);
		return kern_type_id;
	}
	kern_type = btf__type_by_id(btf, kern_type_id);

	/* Find the corresponding "map_value" type that will be used
	 * in map_update(BPF_MAP_TYPE_STRUCT_OPS).  For example,
	 * find "struct bpf_struct_ops_tcp_congestion_ops" from the
	 * btf_vmlinux.
	 */
	kern_vtype_id = find_btf_by_prefix_kind(btf, STRUCT_OPS_VALUE_PREFIX,
						tname, BTF_KIND_STRUCT);
	if (kern_vtype_id < 0) {
		pr_warn("struct_ops init_kern: struct %s%s is not found in kernel BTF\n",
			STRUCT_OPS_VALUE_PREFIX, tname);
		return kern_vtype_id;
	}
	kern_vtype = btf__type_by_id(btf, kern_vtype_id);

	/* Find "struct tcp_congestion_ops" from
	 * struct bpf_struct_ops_tcp_congestion_ops {
	 *	[ ... ]
	 *	struct tcp_congestion_ops data;
	 * }
	 */
	kern_data_member = btf_members(kern_vtype);
	for (i = 0; i < btf_vlen(kern_vtype); i++, kern_data_member++) {
		if (kern_data_member->type == kern_type_id)
			break;
	}
	if (i == btf_vlen(kern_vtype)) {
		pr_warn("struct_ops init_kern: struct %s data is not found in struct %s%s\n",
			tname, STRUCT_OPS_VALUE_PREFIX, tname);
		return -EINVAL;
	}

	*type = kern_type;
	*type_id = kern_type_id;
	*vtype = kern_vtype;
	*vtype_id = kern_vtype_id;
	*data_member = kern_data_member;

	return 0;
}

static bool bpf_map__is_struct_ops(const struct bpf_map *map)
{
	return map->def.type == BPF_MAP_TYPE_STRUCT_OPS;
}

/* Init the map's fields that depend on kern_btf */
static int bpf_map__init_kern_struct_ops(struct bpf_map *map,
					 const struct btf *btf,
					 const struct btf *kern_btf)
{
	const struct btf_member *member, *kern_member, *kern_data_member;
	const struct btf_type *type, *kern_type, *kern_vtype;
	__u32 i, kern_type_id, kern_vtype_id, kern_data_off;
	struct bpf_struct_ops *st_ops;
	void *data, *kern_data;
	const char *tname;
	int err;

	st_ops = map->st_ops;
	type = st_ops->type;
	tname = st_ops->tname;
	err = find_struct_ops_kern_types(kern_btf, tname,
					 &kern_type, &kern_type_id,
					 &kern_vtype, &kern_vtype_id,
					 &kern_data_member);
	if (err)
		return err;

	pr_debug("struct_ops init_kern %s: type_id:%u kern_type_id:%u kern_vtype_id:%u\n",
		 map->name, st_ops->type_id, kern_type_id, kern_vtype_id);

	map->def.value_size = kern_vtype->size;
	map->btf_vmlinux_value_type_id = kern_vtype_id;

	st_ops->kern_vdata = calloc(1, kern_vtype->size);
	if (!st_ops->kern_vdata)
		return -ENOMEM;

	data = st_ops->data;
	kern_data_off = kern_data_member->offset / 8;
	kern_data = st_ops->kern_vdata + kern_data_off;

	member = btf_members(type);
	for (i = 0; i < btf_vlen(type); i++, member++) {
		const struct btf_type *mtype, *kern_mtype;
		__u32 mtype_id, kern_mtype_id;
		void *mdata, *kern_mdata;
		__s64 msize, kern_msize;
		__u32 moff, kern_moff;
		__u32 kern_member_idx;
		const char *mname;

		mname = btf__name_by_offset(btf, member->name_off);
		kern_member = find_member_by_name(kern_btf, kern_type, mname);
		if (!kern_member) {
			pr_warn("struct_ops init_kern %s: Cannot find member %s in kernel BTF\n",
				map->name, mname);
			return -ENOTSUP;
		}

		kern_member_idx = kern_member - btf_members(kern_type);
		if (btf_member_bitfield_size(type, i) ||
		    btf_member_bitfield_size(kern_type, kern_member_idx)) {
			pr_warn("struct_ops init_kern %s: bitfield %s is not supported\n",
				map->name, mname);
			return -ENOTSUP;
		}

		moff = member->offset / 8;
		kern_moff = kern_member->offset / 8;

		mdata = data + moff;
		kern_mdata = kern_data + kern_moff;

		mtype = skip_mods_and_typedefs(btf, member->type, &mtype_id);
		kern_mtype = skip_mods_and_typedefs(kern_btf, kern_member->type,
						    &kern_mtype_id);
		if (BTF_INFO_KIND(mtype->info) !=
		    BTF_INFO_KIND(kern_mtype->info)) {
			pr_warn("struct_ops init_kern %s: Unmatched member type %s %u != %u(kernel)\n",
				map->name, mname, BTF_INFO_KIND(mtype->info),
				BTF_INFO_KIND(kern_mtype->info));
			return -ENOTSUP;
		}

		if (btf_is_ptr(mtype)) {
			struct bpf_program *prog;

			mtype = skip_mods_and_typedefs(btf, mtype->type, &mtype_id);
			kern_mtype = skip_mods_and_typedefs(kern_btf,
							    kern_mtype->type,
							    &kern_mtype_id);
			if (!btf_is_func_proto(mtype) ||
			    !btf_is_func_proto(kern_mtype)) {
				pr_warn("struct_ops init_kern %s: non func ptr %s is not supported\n",
					map->name, mname);
				return -ENOTSUP;
			}

			prog = st_ops->progs[i];
			if (!prog) {
				pr_debug("struct_ops init_kern %s: func ptr %s is not set\n",
					 map->name, mname);
				continue;
			}

			prog->attach_btf_id = kern_type_id;
			prog->expected_attach_type = kern_member_idx;

			st_ops->kern_func_off[i] = kern_data_off + kern_moff;

			pr_debug("struct_ops init_kern %s: func ptr %s is set to prog %s from data(+%u) to kern_data(+%u)\n",
				 map->name, mname, prog->name, moff,
				 kern_moff);

			continue;
		}

		msize = btf__resolve_size(btf, mtype_id);
		kern_msize = btf__resolve_size(kern_btf, kern_mtype_id);
		if (msize < 0 || kern_msize < 0 || msize != kern_msize) {
			pr_warn("struct_ops init_kern %s: Error in size of member %s: %zd != %zd(kernel)\n",
				map->name, mname, (ssize_t)msize,
				(ssize_t)kern_msize);
			return -ENOTSUP;
		}

		pr_debug("struct_ops init_kern %s: copy %s %u bytes from data(+%u) to kern_data(+%u)\n",
			 map->name, mname, (unsigned int)msize,
			 moff, kern_moff);
		memcpy(kern_mdata, mdata, msize);
	}

	return 0;
}

static int bpf_object__init_kern_struct_ops_maps(struct bpf_object *obj)
{
	struct bpf_map *map;
	size_t i;
	int err;

	for (i = 0; i < obj->nr_maps; i++) {
		map = &obj->maps[i];

		if (!bpf_map__is_struct_ops(map))
			continue;

		err = bpf_map__init_kern_struct_ops(map, obj->btf,
						    obj->btf_vmlinux);
		if (err)
			return err;
	}

	return 0;
}

static int bpf_object__init_struct_ops_maps(struct bpf_object *obj)
{
	const struct btf_type *type, *datasec;
	const struct btf_var_secinfo *vsi;
	struct bpf_struct_ops *st_ops;
	const char *tname, *var_name;
	__s32 type_id, datasec_id;
	const struct btf *btf;
	struct bpf_map *map;
	__u32 i;

	if (obj->efile.st_ops_shndx == -1)
		return 0;

	btf = obj->btf;
	datasec_id = btf__find_by_name_kind(btf, STRUCT_OPS_SEC,
					    BTF_KIND_DATASEC);
	if (datasec_id < 0) {
		pr_warn("struct_ops init: DATASEC %s not found\n",
			STRUCT_OPS_SEC);
		return -EINVAL;
	}

	datasec = btf__type_by_id(btf, datasec_id);
	vsi = btf_var_secinfos(datasec);
	for (i = 0; i < btf_vlen(datasec); i++, vsi++) {
		type = btf__type_by_id(obj->btf, vsi->type);
		var_name = btf__name_by_offset(obj->btf, type->name_off);

		type_id = btf__resolve_type(obj->btf, vsi->type);
		if (type_id < 0) {
			pr_warn("struct_ops init: Cannot resolve var type_id %u in DATASEC %s\n",
				vsi->type, STRUCT_OPS_SEC);
			return -EINVAL;
		}

		type = btf__type_by_id(obj->btf, type_id);
		tname = btf__name_by_offset(obj->btf, type->name_off);
		if (!tname[0]) {
			pr_warn("struct_ops init: anonymous type is not supported\n");
			return -ENOTSUP;
		}
		if (!btf_is_struct(type)) {
			pr_warn("struct_ops init: %s is not a struct\n", tname);
			return -EINVAL;
		}

		map = bpf_object__add_map(obj);
		if (IS_ERR(map))
			return PTR_ERR(map);

		map->sec_idx = obj->efile.st_ops_shndx;
		map->sec_offset = vsi->offset;
		map->name = strdup(var_name);
		if (!map->name)
			return -ENOMEM;

		map->def.type = BPF_MAP_TYPE_STRUCT_OPS;
		map->def.key_size = sizeof(int);
		map->def.value_size = type->size;
		map->def.max_entries = 1;

		map->st_ops = calloc(1, sizeof(*map->st_ops));
		if (!map->st_ops)
			return -ENOMEM;
		st_ops = map->st_ops;
		st_ops->data = malloc(type->size);
		st_ops->progs = calloc(btf_vlen(type), sizeof(*st_ops->progs));
		st_ops->kern_func_off = malloc(btf_vlen(type) *
					       sizeof(*st_ops->kern_func_off));
		if (!st_ops->data || !st_ops->progs || !st_ops->kern_func_off)
			return -ENOMEM;

		if (vsi->offset + type->size > obj->efile.st_ops_data->d_size) {
			pr_warn("struct_ops init: var %s is beyond the end of DATASEC %s\n",
				var_name, STRUCT_OPS_SEC);
			return -EINVAL;
		}

		memcpy(st_ops->data,
		       obj->efile.st_ops_data->d_buf + vsi->offset,
		       type->size);
		st_ops->tname = tname;
		st_ops->type = type;
		st_ops->type_id = type_id;

		pr_debug("struct_ops init: struct %s(type_id=%u) %s found at offset %u\n",
			 tname, type_id, var_name, vsi->offset);
	}

	return 0;
}

static struct bpf_object *bpf_object__new(const char *path,
					  const void *obj_buf,
					  size_t obj_buf_sz,
					  const char *obj_name)
{
	struct bpf_object *obj;
	char *end;

	obj = calloc(1, sizeof(struct bpf_object) + strlen(path) + 1);
	if (!obj) {
		pr_warn("alloc memory failed for %s\n", path);
		return ERR_PTR(-ENOMEM);
	}

	strcpy(obj->path, path);
	if (obj_name) {
		strncpy(obj->name, obj_name, sizeof(obj->name) - 1);
		obj->name[sizeof(obj->name) - 1] = 0;
	} else {
		/* Using basename() GNU version which doesn't modify arg. */
		strncpy(obj->name, basename((void *)path),
			sizeof(obj->name) - 1);
		end = strchr(obj->name, '.');
		if (end)
			*end = 0;
	}

	obj->efile.fd = -1;
	/*
	 * Caller of this function should also call
	 * bpf_object__elf_finish() after data collection to return
	 * obj_buf to user. If not, we should duplicate the buffer to
	 * avoid user freeing them before elf finish.
	 */
	obj->efile.obj_buf = obj_buf;
	obj->efile.obj_buf_sz = obj_buf_sz;
	obj->efile.maps_shndx = -1;
	obj->efile.btf_maps_shndx = -1;
	obj->efile.data_shndx = -1;
	obj->efile.rodata_shndx = -1;
	obj->efile.bss_shndx = -1;
	obj->efile.st_ops_shndx = -1;
	obj->kconfig_map_idx = -1;

	obj->kern_version = get_kernel_version();
	obj->loaded = false;

	INIT_LIST_HEAD(&obj->list);
	list_add(&obj->list, &bpf_objects_list);
	return obj;
}

static void bpf_object__elf_finish(struct bpf_object *obj)
{
	if (!obj_elf_valid(obj))
		return;

	if (obj->efile.elf) {
		elf_end(obj->efile.elf);
		obj->efile.elf = NULL;
	}
	obj->efile.symbols = NULL;
	obj->efile.data = NULL;
	obj->efile.rodata = NULL;
	obj->efile.bss = NULL;
	obj->efile.st_ops_data = NULL;

	zfree(&obj->efile.reloc_sects);
	obj->efile.nr_reloc_sects = 0;
	zclose(obj->efile.fd);
	obj->efile.obj_buf = NULL;
	obj->efile.obj_buf_sz = 0;
}

/* if libelf is old and doesn't support mmap(), fall back to read() */
#ifndef ELF_C_READ_MMAP
#define ELF_C_READ_MMAP ELF_C_READ
#endif

static int bpf_object__elf_init(struct bpf_object *obj)
{
	int err = 0;
	GElf_Ehdr *ep;

	if (obj_elf_valid(obj)) {
		pr_warn("elf: init internal error\n");
		return -LIBBPF_ERRNO__LIBELF;
	}

	if (obj->efile.obj_buf_sz > 0) {
		/*
		 * obj_buf should have been validated by
		 * bpf_object__open_buffer().
		 */
		obj->efile.elf = elf_memory((char *)obj->efile.obj_buf,
					    obj->efile.obj_buf_sz);
	} else {
		obj->efile.fd = open(obj->path, O_RDONLY);
		if (obj->efile.fd < 0) {
			char errmsg[STRERR_BUFSIZE], *cp;

			err = -errno;
			cp = libbpf_strerror_r(err, errmsg, sizeof(errmsg));
			pr_warn("elf: failed to open %s: %s\n", obj->path, cp);
			return err;
		}

		obj->efile.elf = elf_begin(obj->efile.fd, ELF_C_READ_MMAP, NULL);
	}

	if (!obj->efile.elf) {
		pr_warn("elf: failed to open %s as ELF file: %s\n", obj->path, elf_errmsg(-1));
		err = -LIBBPF_ERRNO__LIBELF;
		goto errout;
	}

	if (!gelf_getehdr(obj->efile.elf, &obj->efile.ehdr)) {
		pr_warn("elf: failed to get ELF header from %s: %s\n", obj->path, elf_errmsg(-1));
		err = -LIBBPF_ERRNO__FORMAT;
		goto errout;
	}
	ep = &obj->efile.ehdr;

	if (elf_getshdrstrndx(obj->efile.elf, &obj->efile.shstrndx)) {
		pr_warn("elf: failed to get section names section index for %s: %s\n",
			obj->path, elf_errmsg(-1));
		err = -LIBBPF_ERRNO__FORMAT;
		goto errout;
	}

	/* Elf is corrupted/truncated, avoid calling elf_strptr. */
	if (!elf_rawdata(elf_getscn(obj->efile.elf, obj->efile.shstrndx), NULL)) {
		pr_warn("elf: failed to get section names strings from %s: %s\n",
			obj->path, elf_errmsg(-1));
		return -LIBBPF_ERRNO__FORMAT;
	}

	/* Old LLVM set e_machine to EM_NONE */
	if (ep->e_type != ET_REL ||
	    (ep->e_machine && ep->e_machine != EM_BPF)) {
		pr_warn("elf: %s is not a valid eBPF object file\n", obj->path);
		err = -LIBBPF_ERRNO__FORMAT;
		goto errout;
	}

	return 0;
errout:
	bpf_object__elf_finish(obj);
	return err;
}

static int bpf_object__check_endianness(struct bpf_object *obj)
{
#if __BYTE_ORDER == __LITTLE_ENDIAN
	if (obj->efile.ehdr.e_ident[EI_DATA] == ELFDATA2LSB)
		return 0;
#elif __BYTE_ORDER == __BIG_ENDIAN
	if (obj->efile.ehdr.e_ident[EI_DATA] == ELFDATA2MSB)
		return 0;
#else
# error "Unrecognized __BYTE_ORDER__"
#endif
	pr_warn("elf: endianness mismatch in %s.\n", obj->path);
	return -LIBBPF_ERRNO__ENDIAN;
}

static int
bpf_object__init_license(struct bpf_object *obj, void *data, size_t size)
{
	memcpy(obj->license, data, min(size, sizeof(obj->license) - 1));
	pr_debug("license of %s is %s\n", obj->path, obj->license);
	return 0;
}

static int
bpf_object__init_kversion(struct bpf_object *obj, void *data, size_t size)
{
	__u32 kver;

	if (size != sizeof(kver)) {
		pr_warn("invalid kver section in %s\n", obj->path);
		return -LIBBPF_ERRNO__FORMAT;
	}
	memcpy(&kver, data, sizeof(kver));
	obj->kern_version = kver;
	pr_debug("kernel version of %s is %x\n", obj->path, obj->kern_version);
	return 0;
}

static bool bpf_map_type__is_map_in_map(enum bpf_map_type type)
{
	if (type == BPF_MAP_TYPE_ARRAY_OF_MAPS ||
	    type == BPF_MAP_TYPE_HASH_OF_MAPS)
		return true;
	return false;
}

int bpf_object__section_size(const struct bpf_object *obj, const char *name,
			     __u32 *size)
{
	int ret = -ENOENT;

	*size = 0;
	if (!name) {
		return -EINVAL;
	} else if (!strcmp(name, DATA_SEC)) {
		if (obj->efile.data)
			*size = obj->efile.data->d_size;
	} else if (!strcmp(name, BSS_SEC)) {
		if (obj->efile.bss)
			*size = obj->efile.bss->d_size;
	} else if (!strcmp(name, RODATA_SEC)) {
		if (obj->efile.rodata)
			*size = obj->efile.rodata->d_size;
	} else if (!strcmp(name, STRUCT_OPS_SEC)) {
		if (obj->efile.st_ops_data)
			*size = obj->efile.st_ops_data->d_size;
	} else {
		Elf_Scn *scn = elf_sec_by_name(obj, name);
		Elf_Data *data = elf_sec_data(obj, scn);

		if (data) {
			ret = 0; /* found it */
			*size = data->d_size;
		}
	}

	return *size ? 0 : ret;
}

int bpf_object__variable_offset(const struct bpf_object *obj, const char *name,
				__u32 *off)
{
	Elf_Data *symbols = obj->efile.symbols;
	const char *sname;
	size_t si;

	if (!name || !off)
		return -EINVAL;

	for (si = 0; si < symbols->d_size / sizeof(GElf_Sym); si++) {
		GElf_Sym sym;

		if (!gelf_getsym(symbols, si, &sym))
			continue;
		if (GELF_ST_BIND(sym.st_info) != STB_GLOBAL ||
		    GELF_ST_TYPE(sym.st_info) != STT_OBJECT)
			continue;

		sname = elf_sym_str(obj, sym.st_name);
		if (!sname) {
			pr_warn("failed to get sym name string for var %s\n",
				name);
			return -EIO;
		}
		if (strcmp(name, sname) == 0) {
			*off = sym.st_value;
			return 0;
		}
	}

	return -ENOENT;
}

static struct bpf_map *bpf_object__add_map(struct bpf_object *obj)
{
	struct bpf_map *new_maps;
	size_t new_cap;
	int i;

	if (obj->nr_maps < obj->maps_cap)
		return &obj->maps[obj->nr_maps++];

	new_cap = max((size_t)4, obj->maps_cap * 3 / 2);
	new_maps = libbpf_reallocarray(obj->maps, new_cap, sizeof(*obj->maps));
	if (!new_maps) {
		pr_warn("alloc maps for object failed\n");
		return ERR_PTR(-ENOMEM);
	}

	obj->maps_cap = new_cap;
	obj->maps = new_maps;

	/* zero out new maps */
	memset(obj->maps + obj->nr_maps, 0,
	       (obj->maps_cap - obj->nr_maps) * sizeof(*obj->maps));
	/*
	 * fill all fd with -1 so won't close incorrect fd (fd=0 is stdin)
	 * when failure (zclose won't close negative fd)).
	 */
	for (i = obj->nr_maps; i < obj->maps_cap; i++) {
		obj->maps[i].fd = -1;
		obj->maps[i].inner_map_fd = -1;
	}

	return &obj->maps[obj->nr_maps++];
}

static size_t bpf_map_mmap_sz(const struct bpf_map *map)
{
	long page_sz = sysconf(_SC_PAGE_SIZE);
	size_t map_sz;

	map_sz = (size_t)roundup(map->def.value_size, 8) * map->def.max_entries;
	map_sz = roundup(map_sz, page_sz);
	return map_sz;
}

static char *internal_map_name(struct bpf_object *obj,
			       enum libbpf_map_type type)
{
	char map_name[BPF_OBJ_NAME_LEN], *p;
	const char *sfx = libbpf_type_to_btf_name[type];
	int sfx_len = max((size_t)7, strlen(sfx));
	int pfx_len = min((size_t)BPF_OBJ_NAME_LEN - sfx_len - 1,
			  strlen(obj->name));

	snprintf(map_name, sizeof(map_name), "%.*s%.*s", pfx_len, obj->name,
		 sfx_len, libbpf_type_to_btf_name[type]);

	/* sanitise map name to characters allowed by kernel */
	for (p = map_name; *p && p < map_name + sizeof(map_name); p++)
		if (!isalnum(*p) && *p != '_' && *p != '.')
			*p = '_';

	return strdup(map_name);
}

static int
bpf_object__init_internal_map(struct bpf_object *obj, enum libbpf_map_type type,
			      int sec_idx, void *data, size_t data_sz)
{
	struct bpf_map_def *def;
	struct bpf_map *map;
	int err;

	map = bpf_object__add_map(obj);
	if (IS_ERR(map))
		return PTR_ERR(map);

	map->libbpf_type = type;
	map->sec_idx = sec_idx;
	map->sec_offset = 0;
	map->name = internal_map_name(obj, type);
	if (!map->name) {
		pr_warn("failed to alloc map name\n");
		return -ENOMEM;
	}

	def = &map->def;
	def->type = BPF_MAP_TYPE_ARRAY;
	def->key_size = sizeof(int);
	def->value_size = data_sz;
	def->max_entries = 1;
	def->map_flags = type == LIBBPF_MAP_RODATA || type == LIBBPF_MAP_KCONFIG
			 ? BPF_F_RDONLY_PROG : 0;
	def->map_flags |= BPF_F_MMAPABLE;

	pr_debug("map '%s' (global data): at sec_idx %d, offset %zu, flags %x.\n",
		 map->name, map->sec_idx, map->sec_offset, def->map_flags);

	map->mmaped = mmap(NULL, bpf_map_mmap_sz(map), PROT_READ | PROT_WRITE,
			   MAP_SHARED | MAP_ANONYMOUS, -1, 0);
	if (map->mmaped == MAP_FAILED) {
		err = -errno;
		map->mmaped = NULL;
		pr_warn("failed to alloc map '%s' content buffer: %d\n",
			map->name, err);
		zfree(&map->name);
		return err;
	}

	if (data)
		memcpy(map->mmaped, data, data_sz);

	pr_debug("map %td is \"%s\"\n", map - obj->maps, map->name);
	return 0;
}

static int bpf_object__init_global_data_maps(struct bpf_object *obj)
{
	int err;

	/*
	 * Populate obj->maps with libbpf internal maps.
	 */
	if (obj->efile.data_shndx >= 0) {
		err = bpf_object__init_internal_map(obj, LIBBPF_MAP_DATA,
						    obj->efile.data_shndx,
						    obj->efile.data->d_buf,
						    obj->efile.data->d_size);
		if (err)
			return err;
	}
	if (obj->efile.rodata_shndx >= 0) {
		err = bpf_object__init_internal_map(obj, LIBBPF_MAP_RODATA,
						    obj->efile.rodata_shndx,
						    obj->efile.rodata->d_buf,
						    obj->efile.rodata->d_size);
		if (err)
			return err;
	}
	if (obj->efile.bss_shndx >= 0) {
		err = bpf_object__init_internal_map(obj, LIBBPF_MAP_BSS,
						    obj->efile.bss_shndx,
						    NULL,
						    obj->efile.bss->d_size);
		if (err)
			return err;
	}
	return 0;
}


static struct extern_desc *find_extern_by_name(const struct bpf_object *obj,
					       const void *name)
{
	int i;

	for (i = 0; i < obj->nr_extern; i++) {
		if (strcmp(obj->externs[i].name, name) == 0)
			return &obj->externs[i];
	}
	return NULL;
}

static int set_kcfg_value_tri(struct extern_desc *ext, void *ext_val,
			      char value)
{
	switch (ext->kcfg.type) {
	case KCFG_BOOL:
		if (value == 'm') {
			pr_warn("extern (kcfg) %s=%c should be tristate or char\n",
				ext->name, value);
			return -EINVAL;
		}
		*(bool *)ext_val = value == 'y' ? true : false;
		break;
	case KCFG_TRISTATE:
		if (value == 'y')
			*(enum libbpf_tristate *)ext_val = TRI_YES;
		else if (value == 'm')
			*(enum libbpf_tristate *)ext_val = TRI_MODULE;
		else /* value == 'n' */
			*(enum libbpf_tristate *)ext_val = TRI_NO;
		break;
	case KCFG_CHAR:
		*(char *)ext_val = value;
		break;
	case KCFG_UNKNOWN:
	case KCFG_INT:
	case KCFG_CHAR_ARR:
	default:
		pr_warn("extern (kcfg) %s=%c should be bool, tristate, or char\n",
			ext->name, value);
		return -EINVAL;
	}
	ext->is_set = true;
	return 0;
}

static int set_kcfg_value_str(struct extern_desc *ext, char *ext_val,
			      const char *value)
{
	size_t len;

	if (ext->kcfg.type != KCFG_CHAR_ARR) {
		pr_warn("extern (kcfg) %s=%s should be char array\n", ext->name, value);
		return -EINVAL;
	}

	len = strlen(value);
	if (value[len - 1] != '"') {
		pr_warn("extern (kcfg) '%s': invalid string config '%s'\n",
			ext->name, value);
		return -EINVAL;
	}

	/* strip quotes */
	len -= 2;
	if (len >= ext->kcfg.sz) {
		pr_warn("extern (kcfg) '%s': long string config %s of (%zu bytes) truncated to %d bytes\n",
			ext->name, value, len, ext->kcfg.sz - 1);
		len = ext->kcfg.sz - 1;
	}
	memcpy(ext_val, value + 1, len);
	ext_val[len] = '\0';
	ext->is_set = true;
	return 0;
}

static int parse_u64(const char *value, __u64 *res)
{
	char *value_end;
	int err;

	errno = 0;
	*res = strtoull(value, &value_end, 0);
	if (errno) {
		err = -errno;
		pr_warn("failed to parse '%s' as integer: %d\n", value, err);
		return err;
	}
	if (*value_end) {
		pr_warn("failed to parse '%s' as integer completely\n", value);
		return -EINVAL;
	}
	return 0;
}

static bool is_kcfg_value_in_range(const struct extern_desc *ext, __u64 v)
{
	int bit_sz = ext->kcfg.sz * 8;

	if (ext->kcfg.sz == 8)
		return true;

	/* Validate that value stored in u64 fits in integer of `ext->sz`
	 * bytes size without any loss of information. If the target integer
	 * is signed, we rely on the following limits of integer type of
	 * Y bits and subsequent transformation:
	 *
	 *     -2^(Y-1) <= X           <= 2^(Y-1) - 1
	 *            0 <= X + 2^(Y-1) <= 2^Y - 1
	 *            0 <= X + 2^(Y-1) <  2^Y
	 *
	 *  For unsigned target integer, check that all the (64 - Y) bits are
	 *  zero.
	 */
	if (ext->kcfg.is_signed)
		return v + (1ULL << (bit_sz - 1)) < (1ULL << bit_sz);
	else
		return (v >> bit_sz) == 0;
}

static int set_kcfg_value_num(struct extern_desc *ext, void *ext_val,
			      __u64 value)
{
	if (ext->kcfg.type != KCFG_INT && ext->kcfg.type != KCFG_CHAR) {
		pr_warn("extern (kcfg) %s=%llu should be integer\n",
			ext->name, (unsigned long long)value);
		return -EINVAL;
	}
	if (!is_kcfg_value_in_range(ext, value)) {
		pr_warn("extern (kcfg) %s=%llu value doesn't fit in %d bytes\n",
			ext->name, (unsigned long long)value, ext->kcfg.sz);
		return -ERANGE;
	}
	switch (ext->kcfg.sz) {
		case 1: *(__u8 *)ext_val = value; break;
		case 2: *(__u16 *)ext_val = value; break;
		case 4: *(__u32 *)ext_val = value; break;
		case 8: *(__u64 *)ext_val = value; break;
		default:
			return -EINVAL;
	}
	ext->is_set = true;
	return 0;
}

static int bpf_object__process_kconfig_line(struct bpf_object *obj,
					    char *buf, void *data)
{
	struct extern_desc *ext;
	char *sep, *value;
	int len, err = 0;
	void *ext_val;
	__u64 num;

	if (strncmp(buf, "CONFIG_", 7))
		return 0;

	sep = strchr(buf, '=');
	if (!sep) {
		pr_warn("failed to parse '%s': no separator\n", buf);
		return -EINVAL;
	}

	/* Trim ending '\n' */
	len = strlen(buf);
	if (buf[len - 1] == '\n')
		buf[len - 1] = '\0';
	/* Split on '=' and ensure that a value is present. */
	*sep = '\0';
	if (!sep[1]) {
		*sep = '=';
		pr_warn("failed to parse '%s': no value\n", buf);
		return -EINVAL;
	}

	ext = find_extern_by_name(obj, buf);
	if (!ext || ext->is_set)
		return 0;

	ext_val = data + ext->kcfg.data_off;
	value = sep + 1;

	switch (*value) {
	case 'y': case 'n': case 'm':
		err = set_kcfg_value_tri(ext, ext_val, *value);
		break;
	case '"':
		err = set_kcfg_value_str(ext, ext_val, value);
		break;
	default:
		/* assume integer */
		err = parse_u64(value, &num);
		if (err) {
			pr_warn("extern (kcfg) %s=%s should be integer\n",
				ext->name, value);
			return err;
		}
		err = set_kcfg_value_num(ext, ext_val, num);
		break;
	}
	if (err)
		return err;
	pr_debug("extern (kcfg) %s=%s\n", ext->name, value);
	return 0;
}

static int bpf_object__read_kconfig_file(struct bpf_object *obj, void *data)
{
	char buf[PATH_MAX];
	struct utsname uts;
	int len, err = 0;
	gzFile file;

	uname(&uts);
	len = snprintf(buf, PATH_MAX, "/boot/config-%s", uts.release);
	if (len < 0)
		return -EINVAL;
	else if (len >= PATH_MAX)
		return -ENAMETOOLONG;

	/* gzopen also accepts uncompressed files. */
	file = gzopen(buf, "r");
	if (!file)
		file = gzopen("/proc/config.gz", "r");

	if (!file) {
		pr_warn("failed to open system Kconfig\n");
		return -ENOENT;
	}

	while (gzgets(file, buf, sizeof(buf))) {
		err = bpf_object__process_kconfig_line(obj, buf, data);
		if (err) {
			pr_warn("error parsing system Kconfig line '%s': %d\n",
				buf, err);
			goto out;
		}
	}

out:
	gzclose(file);
	return err;
}

static int bpf_object__read_kconfig_mem(struct bpf_object *obj,
					const char *config, void *data)
{
	char buf[PATH_MAX];
	int err = 0;
	FILE *file;

	file = fmemopen((void *)config, strlen(config), "r");
	if (!file) {
		err = -errno;
		pr_warn("failed to open in-memory Kconfig: %d\n", err);
		return err;
	}

	while (fgets(buf, sizeof(buf), file)) {
		err = bpf_object__process_kconfig_line(obj, buf, data);
		if (err) {
			pr_warn("error parsing in-memory Kconfig line '%s': %d\n",
				buf, err);
			break;
		}
	}

	fclose(file);
	return err;
}

static int bpf_object__init_kconfig_map(struct bpf_object *obj)
{
	struct extern_desc *last_ext = NULL, *ext;
	size_t map_sz;
	int i, err;

	for (i = 0; i < obj->nr_extern; i++) {
		ext = &obj->externs[i];
		if (ext->type == EXT_KCFG)
			last_ext = ext;
	}

	if (!last_ext)
		return 0;

	map_sz = last_ext->kcfg.data_off + last_ext->kcfg.sz;
	err = bpf_object__init_internal_map(obj, LIBBPF_MAP_KCONFIG,
					    obj->efile.symbols_shndx,
					    NULL, map_sz);
	if (err)
		return err;

	obj->kconfig_map_idx = obj->nr_maps - 1;

	return 0;
}

static int bpf_object__init_user_maps(struct bpf_object *obj, bool strict)
{
	Elf_Data *symbols = obj->efile.symbols;
	int i, map_def_sz = 0, nr_maps = 0, nr_syms;
	Elf_Data *data = NULL;
	Elf_Scn *scn;

	if (obj->efile.maps_shndx < 0)
		return 0;

	if (!symbols)
		return -EINVAL;


	scn = elf_sec_by_idx(obj, obj->efile.maps_shndx);
	data = elf_sec_data(obj, scn);
	if (!scn || !data) {
		pr_warn("elf: failed to get legacy map definitions for %s\n",
			obj->path);
		return -EINVAL;
	}

	/*
	 * Count number of maps. Each map has a name.
	 * Array of maps is not supported: only the first element is
	 * considered.
	 *
	 * TODO: Detect array of map and report error.
	 */
	nr_syms = symbols->d_size / sizeof(GElf_Sym);
	for (i = 0; i < nr_syms; i++) {
		GElf_Sym sym;

		if (!gelf_getsym(symbols, i, &sym))
			continue;
		if (sym.st_shndx != obj->efile.maps_shndx)
			continue;
		nr_maps++;
	}
	/* Assume equally sized map definitions */
	pr_debug("elf: found %d legacy map definitions (%zd bytes) in %s\n",
		 nr_maps, data->d_size, obj->path);

	if (!data->d_size || nr_maps == 0 || (data->d_size % nr_maps) != 0) {
		pr_warn("elf: unable to determine legacy map definition size in %s\n",
			obj->path);
		return -EINVAL;
	}
	map_def_sz = data->d_size / nr_maps;

	/* Fill obj->maps using data in "maps" section.  */
	for (i = 0; i < nr_syms; i++) {
		GElf_Sym sym;
		const char *map_name;
		struct bpf_map_def *def;
		struct bpf_map *map;

		if (!gelf_getsym(symbols, i, &sym))
			continue;
		if (sym.st_shndx != obj->efile.maps_shndx)
			continue;

		map = bpf_object__add_map(obj);
		if (IS_ERR(map))
			return PTR_ERR(map);

		map_name = elf_sym_str(obj, sym.st_name);
		if (!map_name) {
			pr_warn("failed to get map #%d name sym string for obj %s\n",
				i, obj->path);
			return -LIBBPF_ERRNO__FORMAT;
		}

		map->libbpf_type = LIBBPF_MAP_UNSPEC;
		map->sec_idx = sym.st_shndx;
		map->sec_offset = sym.st_value;
		pr_debug("map '%s' (legacy): at sec_idx %d, offset %zu.\n",
			 map_name, map->sec_idx, map->sec_offset);
		if (sym.st_value + map_def_sz > data->d_size) {
			pr_warn("corrupted maps section in %s: last map \"%s\" too small\n",
				obj->path, map_name);
			return -EINVAL;
		}

		map->name = strdup(map_name);
		if (!map->name) {
			pr_warn("failed to alloc map name\n");
			return -ENOMEM;
		}
		pr_debug("map %d is \"%s\"\n", i, map->name);
		def = (struct bpf_map_def *)(data->d_buf + sym.st_value);
		/*
		 * If the definition of the map in the object file fits in
		 * bpf_map_def, copy it.  Any extra fields in our version
		 * of bpf_map_def will default to zero as a result of the
		 * calloc above.
		 */
		if (map_def_sz <= sizeof(struct bpf_map_def)) {
			memcpy(&map->def, def, map_def_sz);
		} else {
			/*
			 * Here the map structure being read is bigger than what
			 * we expect, truncate if the excess bits are all zero.
			 * If they are not zero, reject this map as
			 * incompatible.
			 */
			char *b;

			for (b = ((char *)def) + sizeof(struct bpf_map_def);
			     b < ((char *)def) + map_def_sz; b++) {
				if (*b != 0) {
					pr_warn("maps section in %s: \"%s\" has unrecognized, non-zero options\n",
						obj->path, map_name);
					if (strict)
						return -EINVAL;
				}
			}
			memcpy(&map->def, def, sizeof(struct bpf_map_def));
		}
	}
	return 0;
}

static const struct btf_type *
skip_mods_and_typedefs(const struct btf *btf, __u32 id, __u32 *res_id)
{
	const struct btf_type *t = btf__type_by_id(btf, id);

	if (res_id)
		*res_id = id;

	while (btf_is_mod(t) || btf_is_typedef(t)) {
		if (res_id)
			*res_id = t->type;
		t = btf__type_by_id(btf, t->type);
	}

	return t;
}

static const struct btf_type *
resolve_func_ptr(const struct btf *btf, __u32 id, __u32 *res_id)
{
	const struct btf_type *t;

	t = skip_mods_and_typedefs(btf, id, NULL);
	if (!btf_is_ptr(t))
		return NULL;

	t = skip_mods_and_typedefs(btf, t->type, res_id);

	return btf_is_func_proto(t) ? t : NULL;
}

static const char *btf_kind_str(const struct btf_type *t)
{
	switch (btf_kind(t)) {
	case BTF_KIND_UNKN: return "void";
	case BTF_KIND_INT: return "int";
	case BTF_KIND_PTR: return "ptr";
	case BTF_KIND_ARRAY: return "array";
	case BTF_KIND_STRUCT: return "struct";
	case BTF_KIND_UNION: return "union";
	case BTF_KIND_ENUM: return "enum";
	case BTF_KIND_FWD: return "fwd";
	case BTF_KIND_TYPEDEF: return "typedef";
	case BTF_KIND_VOLATILE: return "volatile";
	case BTF_KIND_CONST: return "const";
	case BTF_KIND_RESTRICT: return "restrict";
	case BTF_KIND_FUNC: return "func";
	case BTF_KIND_FUNC_PROTO: return "func_proto";
	case BTF_KIND_VAR: return "var";
	case BTF_KIND_DATASEC: return "datasec";
	default: return "unknown";
	}
}

/*
 * Fetch integer attribute of BTF map definition. Such attributes are
 * represented using a pointer to an array, in which dimensionality of array
 * encodes specified integer value. E.g., int (*type)[BPF_MAP_TYPE_ARRAY];
 * encodes `type => BPF_MAP_TYPE_ARRAY` key/value pair completely using BTF
 * type definition, while using only sizeof(void *) space in ELF data section.
 */
static bool get_map_field_int(const char *map_name, const struct btf *btf,
			      const struct btf_member *m, __u32 *res)
{
	const struct btf_type *t = skip_mods_and_typedefs(btf, m->type, NULL);
	const char *name = btf__name_by_offset(btf, m->name_off);
	const struct btf_array *arr_info;
	const struct btf_type *arr_t;

	if (!btf_is_ptr(t)) {
		pr_warn("map '%s': attr '%s': expected PTR, got %s.\n",
			map_name, name, btf_kind_str(t));
		return false;
	}

	arr_t = btf__type_by_id(btf, t->type);
	if (!arr_t) {
		pr_warn("map '%s': attr '%s': type [%u] not found.\n",
			map_name, name, t->type);
		return false;
	}
	if (!btf_is_array(arr_t)) {
		pr_warn("map '%s': attr '%s': expected ARRAY, got %s.\n",
			map_name, name, btf_kind_str(arr_t));
		return false;
	}
	arr_info = btf_array(arr_t);
	*res = arr_info->nelems;
	return true;
}

static int build_map_pin_path(struct bpf_map *map, const char *path)
{
	char buf[PATH_MAX];
	int len;

	if (!path)
		path = "/sys/fs/bpf";

	len = snprintf(buf, PATH_MAX, "%s/%s", path, bpf_map__name(map));
	if (len < 0)
		return -EINVAL;
	else if (len >= PATH_MAX)
		return -ENAMETOOLONG;

	return bpf_map__set_pin_path(map, buf);
}


static int parse_btf_map_def(struct bpf_object *obj,
			     struct bpf_map *map,
			     const struct btf_type *def,
			     bool strict, bool is_inner,
			     const char *pin_root_path)
{
	const struct btf_type *t;
	const struct btf_member *m;
	int vlen, i;

	vlen = btf_vlen(def);
	m = btf_members(def);
	for (i = 0; i < vlen; i++, m++) {
		const char *name = btf__name_by_offset(obj->btf, m->name_off);

		if (!name) {
			pr_warn("map '%s': invalid field #%d.\n", map->name, i);
			return -EINVAL;
		}
		if (strcmp(name, "type") == 0) {
			if (!get_map_field_int(map->name, obj->btf, m,
					       &map->def.type))
				return -EINVAL;
			pr_debug("map '%s': found type = %u.\n",
				 map->name, map->def.type);
		} else if (strcmp(name, "max_entries") == 0) {
			if (!get_map_field_int(map->name, obj->btf, m,
					       &map->def.max_entries))
				return -EINVAL;
			pr_debug("map '%s': found max_entries = %u.\n",
				 map->name, map->def.max_entries);
		} else if (strcmp(name, "map_flags") == 0) {
			if (!get_map_field_int(map->name, obj->btf, m,
					       &map->def.map_flags))
				return -EINVAL;
			pr_debug("map '%s': found map_flags = %u.\n",
				 map->name, map->def.map_flags);
		} else if (strcmp(name, "numa_node") == 0) {
			if (!get_map_field_int(map->name, obj->btf, m, &map->numa_node))
				return -EINVAL;
			pr_debug("map '%s': found numa_node = %u.\n", map->name, map->numa_node);
		} else if (strcmp(name, "key_size") == 0) {
			__u32 sz;

			if (!get_map_field_int(map->name, obj->btf, m, &sz))
				return -EINVAL;
			pr_debug("map '%s': found key_size = %u.\n",
				 map->name, sz);
			if (map->def.key_size && map->def.key_size != sz) {
				pr_warn("map '%s': conflicting key size %u != %u.\n",
					map->name, map->def.key_size, sz);
				return -EINVAL;
			}
			map->def.key_size = sz;
		} else if (strcmp(name, "key") == 0) {
			__s64 sz;

			t = btf__type_by_id(obj->btf, m->type);
			if (!t) {
				pr_warn("map '%s': key type [%d] not found.\n",
					map->name, m->type);
				return -EINVAL;
			}
			if (!btf_is_ptr(t)) {
				pr_warn("map '%s': key spec is not PTR: %s.\n",
					map->name, btf_kind_str(t));
				return -EINVAL;
			}
			sz = btf__resolve_size(obj->btf, t->type);
			if (sz < 0) {
				pr_warn("map '%s': can't determine key size for type [%u]: %zd.\n",
					map->name, t->type, (ssize_t)sz);
				return sz;
			}
			pr_debug("map '%s': found key [%u], sz = %zd.\n",
				 map->name, t->type, (ssize_t)sz);
			if (map->def.key_size && map->def.key_size != sz) {
				pr_warn("map '%s': conflicting key size %u != %zd.\n",
					map->name, map->def.key_size, (ssize_t)sz);
				return -EINVAL;
			}
			map->def.key_size = sz;
			map->btf_key_type_id = t->type;
		} else if (strcmp(name, "value_size") == 0) {
			__u32 sz;

			if (!get_map_field_int(map->name, obj->btf, m, &sz))
				return -EINVAL;
			pr_debug("map '%s': found value_size = %u.\n",
				 map->name, sz);
			if (map->def.value_size && map->def.value_size != sz) {
				pr_warn("map '%s': conflicting value size %u != %u.\n",
					map->name, map->def.value_size, sz);
				return -EINVAL;
			}
			map->def.value_size = sz;
		} else if (strcmp(name, "value") == 0) {
			__s64 sz;

			t = btf__type_by_id(obj->btf, m->type);
			if (!t) {
				pr_warn("map '%s': value type [%d] not found.\n",
					map->name, m->type);
				return -EINVAL;
			}
			if (!btf_is_ptr(t)) {
				pr_warn("map '%s': value spec is not PTR: %s.\n",
					map->name, btf_kind_str(t));
				return -EINVAL;
			}
			sz = btf__resolve_size(obj->btf, t->type);
			if (sz < 0) {
				pr_warn("map '%s': can't determine value size for type [%u]: %zd.\n",
					map->name, t->type, (ssize_t)sz);
				return sz;
			}
			pr_debug("map '%s': found value [%u], sz = %zd.\n",
				 map->name, t->type, (ssize_t)sz);
			if (map->def.value_size && map->def.value_size != sz) {
				pr_warn("map '%s': conflicting value size %u != %zd.\n",
					map->name, map->def.value_size, (ssize_t)sz);
				return -EINVAL;
			}
			map->def.value_size = sz;
			map->btf_value_type_id = t->type;
		}
		else if (strcmp(name, "values") == 0) {
			int err;

			if (is_inner) {
				pr_warn("map '%s': multi-level inner maps not supported.\n",
					map->name);
				return -ENOTSUP;
			}
			if (i != vlen - 1) {
				pr_warn("map '%s': '%s' member should be last.\n",
					map->name, name);
				return -EINVAL;
			}
			if (!bpf_map_type__is_map_in_map(map->def.type)) {
				pr_warn("map '%s': should be map-in-map.\n",
					map->name);
				return -ENOTSUP;
			}
			if (map->def.value_size && map->def.value_size != 4) {
				pr_warn("map '%s': conflicting value size %u != 4.\n",
					map->name, map->def.value_size);
				return -EINVAL;
			}
			map->def.value_size = 4;
			t = btf__type_by_id(obj->btf, m->type);
			if (!t) {
				pr_warn("map '%s': map-in-map inner type [%d] not found.\n",
					map->name, m->type);
				return -EINVAL;
			}
			if (!btf_is_array(t) || btf_array(t)->nelems) {
				pr_warn("map '%s': map-in-map inner spec is not a zero-sized array.\n",
					map->name);
				return -EINVAL;
			}
			t = skip_mods_and_typedefs(obj->btf, btf_array(t)->type,
						   NULL);
			if (!btf_is_ptr(t)) {
				pr_warn("map '%s': map-in-map inner def is of unexpected kind %s.\n",
					map->name, btf_kind_str(t));
				return -EINVAL;
			}
			t = skip_mods_and_typedefs(obj->btf, t->type, NULL);
			if (!btf_is_struct(t)) {
				pr_warn("map '%s': map-in-map inner def is of unexpected kind %s.\n",
					map->name, btf_kind_str(t));
				return -EINVAL;
			}

			map->inner_map = calloc(1, sizeof(*map->inner_map));
			if (!map->inner_map)
				return -ENOMEM;
			map->inner_map->sec_idx = obj->efile.btf_maps_shndx;
			map->inner_map->name = malloc(strlen(map->name) +
						      sizeof(".inner") + 1);
			if (!map->inner_map->name)
				return -ENOMEM;
			sprintf(map->inner_map->name, "%s.inner", map->name);

			err = parse_btf_map_def(obj, map->inner_map, t, strict,
						true /* is_inner */, NULL);
			if (err)
				return err;
		} else if (strcmp(name, "pinning") == 0) {
			__u32 val;
			int err;

			if (is_inner) {
				pr_debug("map '%s': inner def can't be pinned.\n",
					 map->name);
				return -EINVAL;
			}
			if (!get_map_field_int(map->name, obj->btf, m, &val))
				return -EINVAL;
			pr_debug("map '%s': found pinning = %u.\n",
				 map->name, val);

			if (val != LIBBPF_PIN_NONE &&
			    val != LIBBPF_PIN_BY_NAME) {
				pr_warn("map '%s': invalid pinning value %u.\n",
					map->name, val);
				return -EINVAL;
			}
			if (val == LIBBPF_PIN_BY_NAME) {
				err = build_map_pin_path(map, pin_root_path);
				if (err) {
					pr_warn("map '%s': couldn't build pin path.\n",
						map->name);
					return err;
				}
			}
		} else {
			if (strict) {
				pr_warn("map '%s': unknown field '%s'.\n",
					map->name, name);
				return -ENOTSUP;
			}
			pr_debug("map '%s': ignoring unknown field '%s'.\n",
				 map->name, name);
		}
	}

	if (map->def.type == BPF_MAP_TYPE_UNSPEC) {
		pr_warn("map '%s': map type isn't specified.\n", map->name);
		return -EINVAL;
	}

	return 0;
}

static int bpf_object__init_user_btf_map(struct bpf_object *obj,
					 const struct btf_type *sec,
					 int var_idx, int sec_idx,
					 const Elf_Data *data, bool strict,
					 const char *pin_root_path)
{
	const struct btf_type *var, *def;
	const struct btf_var_secinfo *vi;
	const struct btf_var *var_extra;
	const char *map_name;
	struct bpf_map *map;

	vi = btf_var_secinfos(sec) + var_idx;
	var = btf__type_by_id(obj->btf, vi->type);
	var_extra = btf_var(var);
	map_name = btf__name_by_offset(obj->btf, var->name_off);

	if (map_name == NULL || map_name[0] == '\0') {
		pr_warn("map #%d: empty name.\n", var_idx);
		return -EINVAL;
	}
	if ((__u64)vi->offset + vi->size > data->d_size) {
		pr_warn("map '%s' BTF data is corrupted.\n", map_name);
		return -EINVAL;
	}
	if (!btf_is_var(var)) {
		pr_warn("map '%s': unexpected var kind %s.\n",
			map_name, btf_kind_str(var));
		return -EINVAL;
	}
	if (var_extra->linkage != BTF_VAR_GLOBAL_ALLOCATED &&
	    var_extra->linkage != BTF_VAR_STATIC) {
		pr_warn("map '%s': unsupported var linkage %u.\n",
			map_name, var_extra->linkage);
		return -EOPNOTSUPP;
	}

	def = skip_mods_and_typedefs(obj->btf, var->type, NULL);
	if (!btf_is_struct(def)) {
		pr_warn("map '%s': unexpected def kind %s.\n",
			map_name, btf_kind_str(var));
		return -EINVAL;
	}
	if (def->size > vi->size) {
		pr_warn("map '%s': invalid def size.\n", map_name);
		return -EINVAL;
	}

	map = bpf_object__add_map(obj);
	if (IS_ERR(map))
		return PTR_ERR(map);
	map->name = strdup(map_name);
	if (!map->name) {
		pr_warn("map '%s': failed to alloc map name.\n", map_name);
		return -ENOMEM;
	}
	map->libbpf_type = LIBBPF_MAP_UNSPEC;
	map->def.type = BPF_MAP_TYPE_UNSPEC;
	map->sec_idx = sec_idx;
	map->sec_offset = vi->offset;
	map->btf_var_idx = var_idx;
	pr_debug("map '%s': at sec_idx %d, offset %zu.\n",
		 map_name, map->sec_idx, map->sec_offset);

	return parse_btf_map_def(obj, map, def, strict, false, pin_root_path);
}

static int bpf_object__init_user_btf_maps(struct bpf_object *obj, bool strict,
					  const char *pin_root_path)
{
	const struct btf_type *sec = NULL;
	int nr_types, i, vlen, err;
	const struct btf_type *t;
	const char *name;
	Elf_Data *data;
	Elf_Scn *scn;

	if (obj->efile.btf_maps_shndx < 0)
		return 0;

	scn = elf_sec_by_idx(obj, obj->efile.btf_maps_shndx);
	data = elf_sec_data(obj, scn);
	if (!scn || !data) {
<<<<<<< HEAD
		pr_warn("failed to get Elf_Data from map section %d (%s)\n",
			obj->efile.btf_maps_shndx, MAPS_ELF_SEC);
=======
		pr_warn("elf: failed to get %s map definitions for %s\n",
			MAPS_ELF_SEC, obj->path);
>>>>>>> ebc4ecd4
		return -EINVAL;
	}

	nr_types = btf__get_nr_types(obj->btf);
	for (i = 1; i <= nr_types; i++) {
		t = btf__type_by_id(obj->btf, i);
		if (!btf_is_datasec(t))
			continue;
		name = btf__name_by_offset(obj->btf, t->name_off);
		if (strcmp(name, MAPS_ELF_SEC) == 0) {
			sec = t;
			obj->efile.btf_maps_sec_btf_id = i;
			break;
		}
	}

	if (!sec) {
		pr_warn("DATASEC '%s' not found.\n", MAPS_ELF_SEC);
		return -ENOENT;
	}

	vlen = btf_vlen(sec);
	for (i = 0; i < vlen; i++) {
		err = bpf_object__init_user_btf_map(obj, sec, i,
						    obj->efile.btf_maps_shndx,
						    data, strict,
						    pin_root_path);
		if (err)
			return err;
	}

	return 0;
}

static int bpf_object__init_maps(struct bpf_object *obj,
				 const struct bpf_object_open_opts *opts)
{
	const char *pin_root_path;
	bool strict;
	int err;

	strict = !OPTS_GET(opts, relaxed_maps, false);
	pin_root_path = OPTS_GET(opts, pin_root_path, NULL);

	err = bpf_object__init_user_maps(obj, strict);
	err = err ?: bpf_object__init_user_btf_maps(obj, strict, pin_root_path);
	err = err ?: bpf_object__init_global_data_maps(obj);
	err = err ?: bpf_object__init_kconfig_map(obj);
	err = err ?: bpf_object__init_struct_ops_maps(obj);
	if (err)
		return err;

	return 0;
}

static bool section_have_execinstr(struct bpf_object *obj, int idx)
{
	GElf_Shdr sh;

	if (elf_sec_hdr(obj, elf_sec_by_idx(obj, idx), &sh))
		return false;

	return sh.sh_flags & SHF_EXECINSTR;
}

static bool btf_needs_sanitization(struct bpf_object *obj)
{
	bool has_func_global = kernel_supports(FEAT_BTF_GLOBAL_FUNC);
	bool has_datasec = kernel_supports(FEAT_BTF_DATASEC);
	bool has_func = kernel_supports(FEAT_BTF_FUNC);

	return !has_func || !has_datasec || !has_func_global;
}

static void bpf_object__sanitize_btf(struct bpf_object *obj, struct btf *btf)
{
	bool has_func_global = kernel_supports(FEAT_BTF_GLOBAL_FUNC);
	bool has_datasec = kernel_supports(FEAT_BTF_DATASEC);
	bool has_func = kernel_supports(FEAT_BTF_FUNC);
	struct btf_type *t;
	int i, j, vlen;

	for (i = 1; i <= btf__get_nr_types(btf); i++) {
		t = (struct btf_type *)btf__type_by_id(btf, i);

		if (!has_datasec && btf_is_var(t)) {
			/* replace VAR with INT */
			t->info = BTF_INFO_ENC(BTF_KIND_INT, 0, 0);
			/*
			 * using size = 1 is the safest choice, 4 will be too
			 * big and cause kernel BTF validation failure if
			 * original variable took less than 4 bytes
			 */
			t->size = 1;
			*(int *)(t + 1) = BTF_INT_ENC(0, 0, 8);
		} else if (!has_datasec && btf_is_datasec(t)) {
			/* replace DATASEC with STRUCT */
			const struct btf_var_secinfo *v = btf_var_secinfos(t);
			struct btf_member *m = btf_members(t);
			struct btf_type *vt;
			char *name;

			name = (char *)btf__name_by_offset(btf, t->name_off);
			while (*name) {
				if (*name == '.')
					*name = '_';
				name++;
			}

			vlen = btf_vlen(t);
			t->info = BTF_INFO_ENC(BTF_KIND_STRUCT, 0, vlen);
			for (j = 0; j < vlen; j++, v++, m++) {
				/* order of field assignments is important */
				m->offset = v->offset * 8;
				m->type = v->type;
				/* preserve variable name as member name */
				vt = (void *)btf__type_by_id(btf, v->type);
				m->name_off = vt->name_off;
			}
		} else if (!has_func && btf_is_func_proto(t)) {
			/* replace FUNC_PROTO with ENUM */
			vlen = btf_vlen(t);
			t->info = BTF_INFO_ENC(BTF_KIND_ENUM, 0, vlen);
			t->size = sizeof(__u32); /* kernel enforced */
		} else if (!has_func && btf_is_func(t)) {
			/* replace FUNC with TYPEDEF */
			t->info = BTF_INFO_ENC(BTF_KIND_TYPEDEF, 0, 0);
		} else if (!has_func_global && btf_is_func(t)) {
			/* replace BTF_FUNC_GLOBAL with BTF_FUNC_STATIC */
			t->info = BTF_INFO_ENC(BTF_KIND_FUNC, 0, 0);
		}
	}
}

static bool libbpf_needs_btf(const struct bpf_object *obj)
{
	return obj->efile.btf_maps_shndx >= 0 ||
	       obj->efile.st_ops_shndx >= 0 ||
	       obj->nr_extern > 0;
}

static bool kernel_needs_btf(const struct bpf_object *obj)
{
	return obj->efile.st_ops_shndx >= 0;
}

static int bpf_object__init_btf(struct bpf_object *obj,
				Elf_Data *btf_data,
				Elf_Data *btf_ext_data)
{
	int err = -ENOENT;

	if (btf_data) {
		obj->btf = btf__new(btf_data->d_buf, btf_data->d_size);
		if (IS_ERR(obj->btf)) {
			err = PTR_ERR(obj->btf);
			obj->btf = NULL;
			pr_warn("Error loading ELF section %s: %d.\n",
				BTF_ELF_SEC, err);
			goto out;
		}
		/* enforce 8-byte pointers for BPF-targeted BTFs */
		btf__set_pointer_size(obj->btf, 8);
		err = 0;
	}
	if (btf_ext_data) {
		if (!obj->btf) {
			pr_debug("Ignore ELF section %s because its depending ELF section %s is not found.\n",
				 BTF_EXT_ELF_SEC, BTF_ELF_SEC);
			goto out;
		}
		obj->btf_ext = btf_ext__new(btf_ext_data->d_buf,
					    btf_ext_data->d_size);
		if (IS_ERR(obj->btf_ext)) {
			pr_warn("Error loading ELF section %s: %ld. Ignored and continue.\n",
				BTF_EXT_ELF_SEC, PTR_ERR(obj->btf_ext));
			obj->btf_ext = NULL;
			goto out;
		}
	}
out:
	if (err && libbpf_needs_btf(obj)) {
		pr_warn("BTF is required, but is missing or corrupted.\n");
		return err;
	}
	return 0;
}

static int bpf_object__finalize_btf(struct bpf_object *obj)
{
	int err;

	if (!obj->btf)
		return 0;

	err = btf__finalize_data(obj, obj->btf);
	if (err) {
		pr_warn("Error finalizing %s: %d.\n", BTF_ELF_SEC, err);
		return err;
	}

	return 0;
}

static inline bool libbpf_prog_needs_vmlinux_btf(struct bpf_program *prog)
{
	if (prog->type == BPF_PROG_TYPE_STRUCT_OPS ||
	    prog->type == BPF_PROG_TYPE_LSM)
		return true;

	/* BPF_PROG_TYPE_TRACING programs which do not attach to other programs
	 * also need vmlinux BTF
	 */
	if (prog->type == BPF_PROG_TYPE_TRACING && !prog->attach_prog_fd)
		return true;

	return false;
}

static int bpf_object__load_vmlinux_btf(struct bpf_object *obj)
{
	bool need_vmlinux_btf = false;
	struct bpf_program *prog;
	int err;

	/* CO-RE relocations need kernel BTF */
	if (obj->btf_ext && obj->btf_ext->core_relo_info.len)
		need_vmlinux_btf = true;

	bpf_object__for_each_program(prog, obj) {
		if (!prog->load)
			continue;
		if (libbpf_prog_needs_vmlinux_btf(prog)) {
			need_vmlinux_btf = true;
			break;
		}
	}

	if (!need_vmlinux_btf)
		return 0;

	obj->btf_vmlinux = libbpf_find_kernel_btf();
	if (IS_ERR(obj->btf_vmlinux)) {
		err = PTR_ERR(obj->btf_vmlinux);
		pr_warn("Error loading vmlinux BTF: %d\n", err);
		obj->btf_vmlinux = NULL;
		return err;
	}
	return 0;
}

static int bpf_object__sanitize_and_load_btf(struct bpf_object *obj)
{
	struct btf *kern_btf = obj->btf;
	bool btf_mandatory, sanitize;
	int err = 0;

	if (!obj->btf)
		return 0;

	if (!kernel_supports(FEAT_BTF)) {
		if (kernel_needs_btf(obj)) {
			err = -EOPNOTSUPP;
			goto report;
		}
		pr_debug("Kernel doesn't support BTF, skipping uploading it.\n");
		return 0;
	}

	sanitize = btf_needs_sanitization(obj);
	if (sanitize) {
		const void *raw_data;
		__u32 sz;

		/* clone BTF to sanitize a copy and leave the original intact */
		raw_data = btf__get_raw_data(obj->btf, &sz);
		kern_btf = btf__new(raw_data, sz);
		if (IS_ERR(kern_btf))
			return PTR_ERR(kern_btf);

		/* enforce 8-byte pointers for BPF-targeted BTFs */
		btf__set_pointer_size(obj->btf, 8);
		bpf_object__sanitize_btf(obj, kern_btf);
	}

	err = btf__load(kern_btf);
	if (sanitize) {
		if (!err) {
			/* move fd to libbpf's BTF */
			btf__set_fd(obj->btf, btf__fd(kern_btf));
			btf__set_fd(kern_btf, -1);
		}
		btf__free(kern_btf);
	}
report:
	if (err) {
		btf_mandatory = kernel_needs_btf(obj);
		pr_warn("Error loading .BTF into kernel: %d. %s\n", err,
			btf_mandatory ? "BTF is mandatory, can't proceed."
				      : "BTF is optional, ignoring.");
		if (!btf_mandatory)
			err = 0;
	}
	return err;
}

static const char *elf_sym_str(const struct bpf_object *obj, size_t off)
{
	const char *name;

	name = elf_strptr(obj->efile.elf, obj->efile.strtabidx, off);
	if (!name) {
		pr_warn("elf: failed to get section name string at offset %zu from %s: %s\n",
			off, obj->path, elf_errmsg(-1));
		return NULL;
	}

	return name;
}

static const char *elf_sec_str(const struct bpf_object *obj, size_t off)
{
	const char *name;

	name = elf_strptr(obj->efile.elf, obj->efile.shstrndx, off);
	if (!name) {
		pr_warn("elf: failed to get section name string at offset %zu from %s: %s\n",
			off, obj->path, elf_errmsg(-1));
		return NULL;
	}

	return name;
}

static Elf_Scn *elf_sec_by_idx(const struct bpf_object *obj, size_t idx)
{
	Elf_Scn *scn;

	scn = elf_getscn(obj->efile.elf, idx);
	if (!scn) {
		pr_warn("elf: failed to get section(%zu) from %s: %s\n",
			idx, obj->path, elf_errmsg(-1));
		return NULL;
	}
	return scn;
}

static Elf_Scn *elf_sec_by_name(const struct bpf_object *obj, const char *name)
{
	Elf_Scn *scn = NULL;
	Elf *elf = obj->efile.elf;
	const char *sec_name;

	while ((scn = elf_nextscn(elf, scn)) != NULL) {
		sec_name = elf_sec_name(obj, scn);
		if (!sec_name)
			return NULL;

		if (strcmp(sec_name, name) != 0)
			continue;

		return scn;
	}
	return NULL;
}

static int elf_sec_hdr(const struct bpf_object *obj, Elf_Scn *scn, GElf_Shdr *hdr)
{
	if (!scn)
		return -EINVAL;

	if (gelf_getshdr(scn, hdr) != hdr) {
		pr_warn("elf: failed to get section(%zu) header from %s: %s\n",
			elf_ndxscn(scn), obj->path, elf_errmsg(-1));
		return -EINVAL;
	}

	return 0;
}

static const char *elf_sec_name(const struct bpf_object *obj, Elf_Scn *scn)
{
	const char *name;
	GElf_Shdr sh;

	if (!scn)
		return NULL;

	if (elf_sec_hdr(obj, scn, &sh))
		return NULL;

	name = elf_sec_str(obj, sh.sh_name);
	if (!name) {
		pr_warn("elf: failed to get section(%zu) name from %s: %s\n",
			elf_ndxscn(scn), obj->path, elf_errmsg(-1));
		return NULL;
	}

	return name;
}

static Elf_Data *elf_sec_data(const struct bpf_object *obj, Elf_Scn *scn)
{
	Elf_Data *data;

	if (!scn)
		return NULL;

	data = elf_getdata(scn, 0);
	if (!data) {
		pr_warn("elf: failed to get section(%zu) %s data from %s: %s\n",
			elf_ndxscn(scn), elf_sec_name(obj, scn) ?: "<?>",
			obj->path, elf_errmsg(-1));
		return NULL;
	}

	return data;
}

static bool is_sec_name_dwarf(const char *name)
{
	/* approximation, but the actual list is too long */
	return strncmp(name, ".debug_", sizeof(".debug_") - 1) == 0;
}

static bool ignore_elf_section(GElf_Shdr *hdr, const char *name)
{
	/* no special handling of .strtab */
	if (hdr->sh_type == SHT_STRTAB)
		return true;

	/* ignore .llvm_addrsig section as well */
	if (hdr->sh_type == 0x6FFF4C03 /* SHT_LLVM_ADDRSIG */)
		return true;

	/* no subprograms will lead to an empty .text section, ignore it */
	if (hdr->sh_type == SHT_PROGBITS && hdr->sh_size == 0 &&
	    strcmp(name, ".text") == 0)
		return true;

	/* DWARF sections */
	if (is_sec_name_dwarf(name))
		return true;

	if (strncmp(name, ".rel", sizeof(".rel") - 1) == 0) {
		name += sizeof(".rel") - 1;
		/* DWARF section relocations */
		if (is_sec_name_dwarf(name))
			return true;

		/* .BTF and .BTF.ext don't need relocations */
		if (strcmp(name, BTF_ELF_SEC) == 0 ||
		    strcmp(name, BTF_EXT_ELF_SEC) == 0)
			return true;
	}

	return false;
}

static int bpf_object__elf_collect(struct bpf_object *obj)
{
	Elf *elf = obj->efile.elf;
	Elf_Data *btf_ext_data = NULL;
	Elf_Data *btf_data = NULL;
	Elf_Scn *scn = NULL;
	int idx = 0, err = 0;

	while ((scn = elf_nextscn(elf, scn)) != NULL) {
		const char *name;
		GElf_Shdr sh;
		Elf_Data *data;

		idx++;

		if (elf_sec_hdr(obj, scn, &sh))
			return -LIBBPF_ERRNO__FORMAT;

		name = elf_sec_str(obj, sh.sh_name);
		if (!name)
			return -LIBBPF_ERRNO__FORMAT;

		if (ignore_elf_section(&sh, name))
			continue;

		data = elf_sec_data(obj, scn);
		if (!data)
			return -LIBBPF_ERRNO__FORMAT;

		pr_debug("elf: section(%d) %s, size %ld, link %d, flags %lx, type=%d\n",
			 idx, name, (unsigned long)data->d_size,
			 (int)sh.sh_link, (unsigned long)sh.sh_flags,
			 (int)sh.sh_type);

		if (strcmp(name, "license") == 0) {
			err = bpf_object__init_license(obj, data->d_buf, data->d_size);
			if (err)
				return err;
		} else if (strcmp(name, "version") == 0) {
			err = bpf_object__init_kversion(obj, data->d_buf, data->d_size);
			if (err)
				return err;
		} else if (strcmp(name, "maps") == 0) {
			obj->efile.maps_shndx = idx;
		} else if (strcmp(name, MAPS_ELF_SEC) == 0) {
			obj->efile.btf_maps_shndx = idx;
		} else if (strcmp(name, BTF_ELF_SEC) == 0) {
			btf_data = data;
		} else if (strcmp(name, BTF_EXT_ELF_SEC) == 0) {
			btf_ext_data = data;
		} else if (sh.sh_type == SHT_SYMTAB) {
			if (obj->efile.symbols) {
				pr_warn("elf: multiple symbol tables in %s\n", obj->path);
				return -LIBBPF_ERRNO__FORMAT;
			}
			obj->efile.symbols = data;
			obj->efile.symbols_shndx = idx;
			obj->efile.strtabidx = sh.sh_link;
		} else if (sh.sh_type == SHT_PROGBITS && data->d_size > 0) {
			if (sh.sh_flags & SHF_EXECINSTR) {
				if (strcmp(name, ".text") == 0)
					obj->efile.text_shndx = idx;
				err = bpf_object__add_program(obj, data->d_buf,
							      data->d_size,
							      name, idx);
				if (err)
					return err;
			} else if (strcmp(name, DATA_SEC) == 0) {
				obj->efile.data = data;
				obj->efile.data_shndx = idx;
			} else if (strcmp(name, RODATA_SEC) == 0) {
				obj->efile.rodata = data;
				obj->efile.rodata_shndx = idx;
			} else if (strcmp(name, STRUCT_OPS_SEC) == 0) {
				obj->efile.st_ops_data = data;
				obj->efile.st_ops_shndx = idx;
			} else {
				pr_info("elf: skipping unrecognized data section(%d) %s\n",
					idx, name);
			}
		} else if (sh.sh_type == SHT_REL) {
			int nr_sects = obj->efile.nr_reloc_sects;
			void *sects = obj->efile.reloc_sects;
			int sec = sh.sh_info; /* points to other section */

			/* Only do relo for section with exec instructions */
			if (!section_have_execinstr(obj, sec) &&
			    strcmp(name, ".rel" STRUCT_OPS_SEC) &&
			    strcmp(name, ".rel" MAPS_ELF_SEC)) {
				pr_info("elf: skipping relo section(%d) %s for section(%d) %s\n",
					idx, name, sec,
					elf_sec_name(obj, elf_sec_by_idx(obj, sec)) ?: "<?>");
				continue;
			}

			sects = libbpf_reallocarray(sects, nr_sects + 1,
						    sizeof(*obj->efile.reloc_sects));
			if (!sects)
				return -ENOMEM;

			obj->efile.reloc_sects = sects;
			obj->efile.nr_reloc_sects++;

			obj->efile.reloc_sects[nr_sects].shdr = sh;
			obj->efile.reloc_sects[nr_sects].data = data;
		} else if (sh.sh_type == SHT_NOBITS && strcmp(name, BSS_SEC) == 0) {
			obj->efile.bss = data;
			obj->efile.bss_shndx = idx;
		} else {
			pr_info("elf: skipping section(%d) %s (size %zu)\n", idx, name,
				(size_t)sh.sh_size);
		}
	}

	if (!obj->efile.strtabidx || obj->efile.strtabidx > idx) {
		pr_warn("elf: symbol strings section missing or invalid in %s\n", obj->path);
		return -LIBBPF_ERRNO__FORMAT;
	}
	return bpf_object__init_btf(obj, btf_data, btf_ext_data);
}

static bool sym_is_extern(const GElf_Sym *sym)
{
	int bind = GELF_ST_BIND(sym->st_info);
	/* externs are symbols w/ type=NOTYPE, bind=GLOBAL|WEAK, section=UND */
	return sym->st_shndx == SHN_UNDEF &&
	       (bind == STB_GLOBAL || bind == STB_WEAK) &&
	       GELF_ST_TYPE(sym->st_info) == STT_NOTYPE;
}

static int find_extern_btf_id(const struct btf *btf, const char *ext_name)
{
	const struct btf_type *t;
	const char *var_name;
	int i, n;

	if (!btf)
		return -ESRCH;

	n = btf__get_nr_types(btf);
	for (i = 1; i <= n; i++) {
		t = btf__type_by_id(btf, i);

		if (!btf_is_var(t))
			continue;

		var_name = btf__name_by_offset(btf, t->name_off);
		if (strcmp(var_name, ext_name))
			continue;

		if (btf_var(t)->linkage != BTF_VAR_GLOBAL_EXTERN)
			return -EINVAL;

		return i;
	}

	return -ENOENT;
}

static int find_extern_sec_btf_id(struct btf *btf, int ext_btf_id) {
	const struct btf_var_secinfo *vs;
	const struct btf_type *t;
	int i, j, n;

	if (!btf)
		return -ESRCH;

	n = btf__get_nr_types(btf);
	for (i = 1; i <= n; i++) {
		t = btf__type_by_id(btf, i);

		if (!btf_is_datasec(t))
			continue;

		vs = btf_var_secinfos(t);
		for (j = 0; j < btf_vlen(t); j++, vs++) {
			if (vs->type == ext_btf_id)
				return i;
		}
	}

	return -ENOENT;
}

static enum kcfg_type find_kcfg_type(const struct btf *btf, int id,
				     bool *is_signed)
{
	const struct btf_type *t;
	const char *name;

	t = skip_mods_and_typedefs(btf, id, NULL);
	name = btf__name_by_offset(btf, t->name_off);

	if (is_signed)
		*is_signed = false;
	switch (btf_kind(t)) {
	case BTF_KIND_INT: {
		int enc = btf_int_encoding(t);

		if (enc & BTF_INT_BOOL)
			return t->size == 1 ? KCFG_BOOL : KCFG_UNKNOWN;
		if (is_signed)
			*is_signed = enc & BTF_INT_SIGNED;
		if (t->size == 1)
			return KCFG_CHAR;
		if (t->size < 1 || t->size > 8 || (t->size & (t->size - 1)))
			return KCFG_UNKNOWN;
		return KCFG_INT;
	}
	case BTF_KIND_ENUM:
		if (t->size != 4)
			return KCFG_UNKNOWN;
		if (strcmp(name, "libbpf_tristate"))
			return KCFG_UNKNOWN;
		return KCFG_TRISTATE;
	case BTF_KIND_ARRAY:
		if (btf_array(t)->nelems == 0)
			return KCFG_UNKNOWN;
		if (find_kcfg_type(btf, btf_array(t)->type, NULL) != KCFG_CHAR)
			return KCFG_UNKNOWN;
		return KCFG_CHAR_ARR;
	default:
		return KCFG_UNKNOWN;
	}
}

static int cmp_externs(const void *_a, const void *_b)
{
	const struct extern_desc *a = _a;
	const struct extern_desc *b = _b;

	if (a->type != b->type)
		return a->type < b->type ? -1 : 1;

	if (a->type == EXT_KCFG) {
		/* descending order by alignment requirements */
		if (a->kcfg.align != b->kcfg.align)
			return a->kcfg.align > b->kcfg.align ? -1 : 1;
		/* ascending order by size, within same alignment class */
		if (a->kcfg.sz != b->kcfg.sz)
			return a->kcfg.sz < b->kcfg.sz ? -1 : 1;
	}

	/* resolve ties by name */
	return strcmp(a->name, b->name);
}

static int find_int_btf_id(const struct btf *btf)
{
	const struct btf_type *t;
	int i, n;

	n = btf__get_nr_types(btf);
	for (i = 1; i <= n; i++) {
		t = btf__type_by_id(btf, i);

		if (btf_is_int(t) && btf_int_bits(t) == 32)
			return i;
	}

	return 0;
}

static int bpf_object__collect_externs(struct bpf_object *obj)
{
	struct btf_type *sec, *kcfg_sec = NULL, *ksym_sec = NULL;
	const struct btf_type *t;
	struct extern_desc *ext;
	int i, n, off;
	const char *ext_name, *sec_name;
	Elf_Scn *scn;
	GElf_Shdr sh;

	if (!obj->efile.symbols)
		return 0;

	scn = elf_sec_by_idx(obj, obj->efile.symbols_shndx);
	if (elf_sec_hdr(obj, scn, &sh))
		return -LIBBPF_ERRNO__FORMAT;

	n = sh.sh_size / sh.sh_entsize;
	pr_debug("looking for externs among %d symbols...\n", n);

	for (i = 0; i < n; i++) {
		GElf_Sym sym;

		if (!gelf_getsym(obj->efile.symbols, i, &sym))
			return -LIBBPF_ERRNO__FORMAT;
		if (!sym_is_extern(&sym))
			continue;
		ext_name = elf_sym_str(obj, sym.st_name);
		if (!ext_name || !ext_name[0])
			continue;

		ext = obj->externs;
		ext = libbpf_reallocarray(ext, obj->nr_extern + 1, sizeof(*ext));
		if (!ext)
			return -ENOMEM;
		obj->externs = ext;
		ext = &ext[obj->nr_extern];
		memset(ext, 0, sizeof(*ext));
		obj->nr_extern++;

		ext->btf_id = find_extern_btf_id(obj->btf, ext_name);
		if (ext->btf_id <= 0) {
			pr_warn("failed to find BTF for extern '%s': %d\n",
				ext_name, ext->btf_id);
			return ext->btf_id;
		}
		t = btf__type_by_id(obj->btf, ext->btf_id);
		ext->name = btf__name_by_offset(obj->btf, t->name_off);
		ext->sym_idx = i;
		ext->is_weak = GELF_ST_BIND(sym.st_info) == STB_WEAK;

		ext->sec_btf_id = find_extern_sec_btf_id(obj->btf, ext->btf_id);
		if (ext->sec_btf_id <= 0) {
			pr_warn("failed to find BTF for extern '%s' [%d] section: %d\n",
				ext_name, ext->btf_id, ext->sec_btf_id);
			return ext->sec_btf_id;
		}
		sec = (void *)btf__type_by_id(obj->btf, ext->sec_btf_id);
		sec_name = btf__name_by_offset(obj->btf, sec->name_off);

		if (strcmp(sec_name, KCONFIG_SEC) == 0) {
			kcfg_sec = sec;
			ext->type = EXT_KCFG;
			ext->kcfg.sz = btf__resolve_size(obj->btf, t->type);
			if (ext->kcfg.sz <= 0) {
				pr_warn("failed to resolve size of extern (kcfg) '%s': %d\n",
					ext_name, ext->kcfg.sz);
				return ext->kcfg.sz;
			}
			ext->kcfg.align = btf__align_of(obj->btf, t->type);
			if (ext->kcfg.align <= 0) {
				pr_warn("failed to determine alignment of extern (kcfg) '%s': %d\n",
					ext_name, ext->kcfg.align);
				return -EINVAL;
			}
			ext->kcfg.type = find_kcfg_type(obj->btf, t->type,
						        &ext->kcfg.is_signed);
			if (ext->kcfg.type == KCFG_UNKNOWN) {
				pr_warn("extern (kcfg) '%s' type is unsupported\n", ext_name);
				return -ENOTSUP;
			}
		} else if (strcmp(sec_name, KSYMS_SEC) == 0) {
			const struct btf_type *vt;

			ksym_sec = sec;
			ext->type = EXT_KSYM;

			vt = skip_mods_and_typedefs(obj->btf, t->type, NULL);
			if (!btf_is_void(vt)) {
				pr_warn("extern (ksym) '%s' is not typeless (void)\n", ext_name);
				return -ENOTSUP;
			}
		} else {
			pr_warn("unrecognized extern section '%s'\n", sec_name);
			return -ENOTSUP;
		}
	}
	pr_debug("collected %d externs total\n", obj->nr_extern);

	if (!obj->nr_extern)
		return 0;

	/* sort externs by type, for kcfg ones also by (align, size, name) */
	qsort(obj->externs, obj->nr_extern, sizeof(*ext), cmp_externs);

	/* for .ksyms section, we need to turn all externs into allocated
	 * variables in BTF to pass kernel verification; we do this by
	 * pretending that each extern is a 8-byte variable
	 */
	if (ksym_sec) {
		/* find existing 4-byte integer type in BTF to use for fake
		 * extern variables in DATASEC
		 */
		int int_btf_id = find_int_btf_id(obj->btf);

		for (i = 0; i < obj->nr_extern; i++) {
			ext = &obj->externs[i];
			if (ext->type != EXT_KSYM)
				continue;
			pr_debug("extern (ksym) #%d: symbol %d, name %s\n",
				 i, ext->sym_idx, ext->name);
		}

		sec = ksym_sec;
		n = btf_vlen(sec);
		for (i = 0, off = 0; i < n; i++, off += sizeof(int)) {
			struct btf_var_secinfo *vs = btf_var_secinfos(sec) + i;
			struct btf_type *vt;

			vt = (void *)btf__type_by_id(obj->btf, vs->type);
			ext_name = btf__name_by_offset(obj->btf, vt->name_off);
			ext = find_extern_by_name(obj, ext_name);
			if (!ext) {
				pr_warn("failed to find extern definition for BTF var '%s'\n",
					ext_name);
				return -ESRCH;
			}
			btf_var(vt)->linkage = BTF_VAR_GLOBAL_ALLOCATED;
			vt->type = int_btf_id;
			vs->offset = off;
			vs->size = sizeof(int);
		}
		sec->size = off;
	}

	if (kcfg_sec) {
		sec = kcfg_sec;
		/* for kcfg externs calculate their offsets within a .kconfig map */
		off = 0;
		for (i = 0; i < obj->nr_extern; i++) {
			ext = &obj->externs[i];
			if (ext->type != EXT_KCFG)
				continue;

			ext->kcfg.data_off = roundup(off, ext->kcfg.align);
			off = ext->kcfg.data_off + ext->kcfg.sz;
			pr_debug("extern (kcfg) #%d: symbol %d, off %u, name %s\n",
				 i, ext->sym_idx, ext->kcfg.data_off, ext->name);
		}
		sec->size = off;
		n = btf_vlen(sec);
		for (i = 0; i < n; i++) {
			struct btf_var_secinfo *vs = btf_var_secinfos(sec) + i;

			t = btf__type_by_id(obj->btf, vs->type);
			ext_name = btf__name_by_offset(obj->btf, t->name_off);
			ext = find_extern_by_name(obj, ext_name);
			if (!ext) {
				pr_warn("failed to find extern definition for BTF var '%s'\n",
					ext_name);
				return -ESRCH;
			}
			btf_var(t)->linkage = BTF_VAR_GLOBAL_ALLOCATED;
			vs->offset = ext->kcfg.data_off;
		}
	}
	return 0;
}

static struct bpf_program *
bpf_object__find_prog_by_idx(struct bpf_object *obj, int idx)
{
	struct bpf_program *prog;
	size_t i;

	for (i = 0; i < obj->nr_programs; i++) {
		prog = &obj->programs[i];
		if (prog->idx == idx)
			return prog;
	}
	return NULL;
}

struct bpf_program *
bpf_object__find_program_by_title(const struct bpf_object *obj,
				  const char *title)
{
	struct bpf_program *pos;

	bpf_object__for_each_program(pos, obj) {
		if (pos->section_name && !strcmp(pos->section_name, title))
			return pos;
	}
	return NULL;
}

struct bpf_program *
bpf_object__find_program_by_name(const struct bpf_object *obj,
				 const char *name)
{
	struct bpf_program *prog;

	bpf_object__for_each_program(prog, obj) {
		if (!strcmp(prog->name, name))
			return prog;
	}
	return NULL;
}

static bool bpf_object__shndx_is_data(const struct bpf_object *obj,
				      int shndx)
{
	return shndx == obj->efile.data_shndx ||
	       shndx == obj->efile.bss_shndx ||
	       shndx == obj->efile.rodata_shndx;
}

static bool bpf_object__shndx_is_maps(const struct bpf_object *obj,
				      int shndx)
{
	return shndx == obj->efile.maps_shndx ||
	       shndx == obj->efile.btf_maps_shndx;
}

static enum libbpf_map_type
bpf_object__section_to_libbpf_map_type(const struct bpf_object *obj, int shndx)
{
	if (shndx == obj->efile.data_shndx)
		return LIBBPF_MAP_DATA;
	else if (shndx == obj->efile.bss_shndx)
		return LIBBPF_MAP_BSS;
	else if (shndx == obj->efile.rodata_shndx)
		return LIBBPF_MAP_RODATA;
	else if (shndx == obj->efile.symbols_shndx)
		return LIBBPF_MAP_KCONFIG;
	else
		return LIBBPF_MAP_UNSPEC;
}

static int bpf_program__record_reloc(struct bpf_program *prog,
				     struct reloc_desc *reloc_desc,
				     __u32 insn_idx, const char *sym_name,
				     const GElf_Sym *sym, const GElf_Rel *rel)
{
	struct bpf_insn *insn = &prog->insns[insn_idx];
	size_t map_idx, nr_maps = prog->obj->nr_maps;
	struct bpf_object *obj = prog->obj;
	__u32 shdr_idx = sym->st_shndx;
	enum libbpf_map_type type;
	const char *sym_sec_name;
	struct bpf_map *map;

	/* sub-program call relocation */
	if (insn->code == (BPF_JMP | BPF_CALL)) {
		if (insn->src_reg != BPF_PSEUDO_CALL) {
			pr_warn("prog '%s': incorrect bpf_call opcode\n", prog->name);
			return -LIBBPF_ERRNO__RELOC;
		}
		/* text_shndx can be 0, if no default "main" program exists */
		if (!shdr_idx || shdr_idx != obj->efile.text_shndx) {
			sym_sec_name = elf_sec_name(obj, elf_sec_by_idx(obj, shdr_idx));
			pr_warn("prog '%s': bad call relo against '%s' in section '%s'\n",
				prog->name, sym_name, sym_sec_name);
			return -LIBBPF_ERRNO__RELOC;
		}
		if (sym->st_value % BPF_INSN_SZ) {
			pr_warn("prog '%s': bad call relo against '%s' at offset %zu\n",
				prog->name, sym_name, (size_t)sym->st_value);
			return -LIBBPF_ERRNO__RELOC;
		}
		reloc_desc->type = RELO_CALL;
		reloc_desc->insn_idx = insn_idx;
		reloc_desc->sym_off = sym->st_value;
		obj->has_pseudo_calls = true;
		return 0;
	}

	if (insn->code != (BPF_LD | BPF_IMM | BPF_DW)) {
		pr_warn("prog '%s': invalid relo against '%s' for insns[%d].code 0x%x\n",
			prog->name, sym_name, insn_idx, insn->code);
		return -LIBBPF_ERRNO__RELOC;
	}

	if (sym_is_extern(sym)) {
		int sym_idx = GELF_R_SYM(rel->r_info);
		int i, n = obj->nr_extern;
		struct extern_desc *ext;

		for (i = 0; i < n; i++) {
			ext = &obj->externs[i];
			if (ext->sym_idx == sym_idx)
				break;
		}
		if (i >= n) {
			pr_warn("prog '%s': extern relo failed to find extern for '%s' (%d)\n",
				prog->name, sym_name, sym_idx);
			return -LIBBPF_ERRNO__RELOC;
		}
		pr_debug("prog '%s': found extern #%d '%s' (sym %d) for insn #%u\n",
			 prog->name, i, ext->name, ext->sym_idx, insn_idx);
		reloc_desc->type = RELO_EXTERN;
		reloc_desc->insn_idx = insn_idx;
		reloc_desc->sym_off = i; /* sym_off stores extern index */
		return 0;
	}

	if (!shdr_idx || shdr_idx >= SHN_LORESERVE) {
		pr_warn("prog '%s': invalid relo against '%s' in special section 0x%x; forgot to initialize global var?..\n",
			prog->name, sym_name, shdr_idx);
		return -LIBBPF_ERRNO__RELOC;
	}

	type = bpf_object__section_to_libbpf_map_type(obj, shdr_idx);
	sym_sec_name = elf_sec_name(obj, elf_sec_by_idx(obj, shdr_idx));

	/* generic map reference relocation */
	if (type == LIBBPF_MAP_UNSPEC) {
		if (!bpf_object__shndx_is_maps(obj, shdr_idx)) {
			pr_warn("prog '%s': bad map relo against '%s' in section '%s'\n",
				prog->name, sym_name, sym_sec_name);
			return -LIBBPF_ERRNO__RELOC;
		}
		for (map_idx = 0; map_idx < nr_maps; map_idx++) {
			map = &obj->maps[map_idx];
			if (map->libbpf_type != type ||
			    map->sec_idx != sym->st_shndx ||
			    map->sec_offset != sym->st_value)
				continue;
			pr_debug("prog '%s': found map %zd (%s, sec %d, off %zu) for insn #%u\n",
				 prog->name, map_idx, map->name, map->sec_idx,
				 map->sec_offset, insn_idx);
			break;
		}
		if (map_idx >= nr_maps) {
			pr_warn("prog '%s': map relo failed to find map for section '%s', off %zu\n",
				prog->name, sym_sec_name, (size_t)sym->st_value);
			return -LIBBPF_ERRNO__RELOC;
		}
		reloc_desc->type = RELO_LD64;
		reloc_desc->insn_idx = insn_idx;
		reloc_desc->map_idx = map_idx;
		reloc_desc->sym_off = 0; /* sym->st_value determines map_idx */
		return 0;
	}

	/* global data map relocation */
	if (!bpf_object__shndx_is_data(obj, shdr_idx)) {
		pr_warn("prog '%s': bad data relo against section '%s'\n",
			prog->name, sym_sec_name);
		return -LIBBPF_ERRNO__RELOC;
	}
	for (map_idx = 0; map_idx < nr_maps; map_idx++) {
		map = &obj->maps[map_idx];
		if (map->libbpf_type != type)
			continue;
		pr_debug("prog '%s': found data map %zd (%s, sec %d, off %zu) for insn %u\n",
			 prog->name, map_idx, map->name, map->sec_idx,
			 map->sec_offset, insn_idx);
		break;
	}
	if (map_idx >= nr_maps) {
		pr_warn("prog '%s': data relo failed to find map for section '%s'\n",
			prog->name, sym_sec_name);
		return -LIBBPF_ERRNO__RELOC;
	}

	reloc_desc->type = RELO_DATA;
	reloc_desc->insn_idx = insn_idx;
	reloc_desc->map_idx = map_idx;
	reloc_desc->sym_off = sym->st_value;
	return 0;
}

static int
bpf_program__collect_reloc(struct bpf_program *prog, GElf_Shdr *shdr,
			   Elf_Data *data, struct bpf_object *obj)
{
	Elf_Data *symbols = obj->efile.symbols;
	const char *relo_sec_name, *sec_name;
	size_t sec_idx = shdr->sh_info;
	int err, i, nrels;

	relo_sec_name = elf_sec_str(obj, shdr->sh_name);
	sec_name = elf_sec_name(obj, elf_sec_by_idx(obj, sec_idx));
	if (!relo_sec_name || !sec_name)
		return -EINVAL;

	pr_debug("sec '%s': collecting relocation for section(%zu) '%s'\n",
		 relo_sec_name, sec_idx, sec_name);
	nrels = shdr->sh_size / shdr->sh_entsize;

	prog->reloc_desc = malloc(sizeof(*prog->reloc_desc) * nrels);
	if (!prog->reloc_desc) {
		pr_warn("failed to alloc memory in relocation\n");
		return -ENOMEM;
	}
	prog->nr_reloc = nrels;

	for (i = 0; i < nrels; i++) {
		const char *sym_name;
		__u32 insn_idx;
		GElf_Sym sym;
		GElf_Rel rel;

		if (!gelf_getrel(data, i, &rel)) {
			pr_warn("sec '%s': failed to get relo #%d\n", relo_sec_name, i);
			return -LIBBPF_ERRNO__FORMAT;
		}
		if (!gelf_getsym(symbols, GELF_R_SYM(rel.r_info), &sym)) {
			pr_warn("sec '%s': symbol 0x%zx not found for relo #%d\n",
				relo_sec_name, (size_t)GELF_R_SYM(rel.r_info), i);
			return -LIBBPF_ERRNO__FORMAT;
		}
		if (rel.r_offset % BPF_INSN_SZ) {
			pr_warn("sec '%s': invalid offset 0x%zx for relo #%d\n",
				relo_sec_name, (size_t)GELF_R_SYM(rel.r_info), i);
			return -LIBBPF_ERRNO__FORMAT;
		}

		insn_idx = rel.r_offset / BPF_INSN_SZ;
		sym_name = elf_sym_str(obj, sym.st_name) ?: "<?>";

		pr_debug("sec '%s': relo #%d: insn #%u against '%s'\n",
			 relo_sec_name, i, insn_idx, sym_name);

		err = bpf_program__record_reloc(prog, &prog->reloc_desc[i],
						insn_idx, sym_name, &sym, &rel);
		if (err)
			return err;
	}
	return 0;
}

static int bpf_map_find_btf_info(struct bpf_object *obj, struct bpf_map *map)
{
	struct bpf_map_def *def = &map->def;
	__u32 key_type_id = 0, value_type_id = 0;
	int ret;

	/* if it's BTF-defined map, we don't need to search for type IDs.
	 * For struct_ops map, it does not need btf_key_type_id and
	 * btf_value_type_id.
	 */
	if (map->sec_idx == obj->efile.btf_maps_shndx ||
	    bpf_map__is_struct_ops(map))
		return 0;

	if (!bpf_map__is_internal(map)) {
		ret = btf__get_map_kv_tids(obj->btf, map->name, def->key_size,
					   def->value_size, &key_type_id,
					   &value_type_id);
	} else {
		/*
		 * LLVM annotates global data differently in BTF, that is,
		 * only as '.data', '.bss' or '.rodata'.
		 */
		ret = btf__find_by_name(obj->btf,
				libbpf_type_to_btf_name[map->libbpf_type]);
	}
	if (ret < 0)
		return ret;

	map->btf_key_type_id = key_type_id;
	map->btf_value_type_id = bpf_map__is_internal(map) ?
				 ret : value_type_id;
	return 0;
}

int bpf_map__reuse_fd(struct bpf_map *map, int fd)
{
	struct bpf_map_info info = {};
	__u32 len = sizeof(info);
	int new_fd, err;
	char *new_name;

	err = bpf_obj_get_info_by_fd(fd, &info, &len);
	if (err)
		return err;

	new_name = strdup(info.name);
	if (!new_name)
		return -errno;

	new_fd = open("/", O_RDONLY | O_CLOEXEC);
	if (new_fd < 0) {
		err = -errno;
		goto err_free_new_name;
	}

	new_fd = dup3(fd, new_fd, O_CLOEXEC);
	if (new_fd < 0) {
		err = -errno;
		goto err_close_new_fd;
	}

	err = zclose(map->fd);
	if (err) {
		err = -errno;
		goto err_close_new_fd;
	}
	free(map->name);

	map->fd = new_fd;
	map->name = new_name;
	map->def.type = info.type;
	map->def.key_size = info.key_size;
	map->def.value_size = info.value_size;
	map->def.max_entries = info.max_entries;
	map->def.map_flags = info.map_flags;
	map->btf_key_type_id = info.btf_key_type_id;
	map->btf_value_type_id = info.btf_value_type_id;
	map->reused = true;

	return 0;

err_close_new_fd:
	close(new_fd);
err_free_new_name:
	free(new_name);
	return err;
}

__u32 bpf_map__max_entries(const struct bpf_map *map)
{
	return map->def.max_entries;
}

int bpf_map__set_max_entries(struct bpf_map *map, __u32 max_entries)
{
	if (map->fd >= 0)
		return -EBUSY;
	map->def.max_entries = max_entries;
	return 0;
}

int bpf_map__resize(struct bpf_map *map, __u32 max_entries)
{
	if (!map || !max_entries)
		return -EINVAL;

	return bpf_map__set_max_entries(map, max_entries);
}

static int
bpf_object__probe_loading(struct bpf_object *obj)
{
	struct bpf_load_program_attr attr;
	char *cp, errmsg[STRERR_BUFSIZE];
	struct bpf_insn insns[] = {
		BPF_MOV64_IMM(BPF_REG_0, 0),
		BPF_EXIT_INSN(),
	};
	int ret;

	/* make sure basic loading works */

	memset(&attr, 0, sizeof(attr));
	attr.prog_type = BPF_PROG_TYPE_SOCKET_FILTER;
	attr.insns = insns;
	attr.insns_cnt = ARRAY_SIZE(insns);
	attr.license = "GPL";

	ret = bpf_load_program_xattr(&attr, NULL, 0);
	if (ret < 0) {
		ret = errno;
		cp = libbpf_strerror_r(ret, errmsg, sizeof(errmsg));
		pr_warn("Error in %s():%s(%d). Couldn't load trivial BPF "
			"program. Make sure your kernel supports BPF "
			"(CONFIG_BPF_SYSCALL=y) and/or that RLIMIT_MEMLOCK is "
			"set to big enough value.\n", __func__, cp, ret);
		return -ret;
	}
	close(ret);

	return 0;
}

static int probe_fd(int fd)
{
	if (fd >= 0)
		close(fd);
	return fd >= 0;
}

static int probe_kern_prog_name(void)
{
	struct bpf_load_program_attr attr;
	struct bpf_insn insns[] = {
		BPF_MOV64_IMM(BPF_REG_0, 0),
		BPF_EXIT_INSN(),
	};
	int ret;

	/* make sure loading with name works */

	memset(&attr, 0, sizeof(attr));
	attr.prog_type = BPF_PROG_TYPE_SOCKET_FILTER;
	attr.insns = insns;
	attr.insns_cnt = ARRAY_SIZE(insns);
	attr.license = "GPL";
	attr.name = "test";
	ret = bpf_load_program_xattr(&attr, NULL, 0);
	return probe_fd(ret);
}

static int probe_kern_global_data(void)
{
	struct bpf_load_program_attr prg_attr;
	struct bpf_create_map_attr map_attr;
	char *cp, errmsg[STRERR_BUFSIZE];
	struct bpf_insn insns[] = {
		BPF_LD_MAP_VALUE(BPF_REG_1, 0, 16),
		BPF_ST_MEM(BPF_DW, BPF_REG_1, 0, 42),
		BPF_MOV64_IMM(BPF_REG_0, 0),
		BPF_EXIT_INSN(),
	};
	int ret, map;

	memset(&map_attr, 0, sizeof(map_attr));
	map_attr.map_type = BPF_MAP_TYPE_ARRAY;
	map_attr.key_size = sizeof(int);
	map_attr.value_size = 32;
	map_attr.max_entries = 1;

	map = bpf_create_map_xattr(&map_attr);
	if (map < 0) {
		ret = -errno;
		cp = libbpf_strerror_r(ret, errmsg, sizeof(errmsg));
		pr_warn("Error in %s():%s(%d). Couldn't create simple array map.\n",
			__func__, cp, -ret);
		return ret;
	}

	insns[0].imm = map;

	memset(&prg_attr, 0, sizeof(prg_attr));
	prg_attr.prog_type = BPF_PROG_TYPE_SOCKET_FILTER;
	prg_attr.insns = insns;
	prg_attr.insns_cnt = ARRAY_SIZE(insns);
	prg_attr.license = "GPL";

	ret = bpf_load_program_xattr(&prg_attr, NULL, 0);
	close(map);
	return probe_fd(ret);
}

static int probe_kern_btf(void)
{
	static const char strs[] = "\0int";
	__u32 types[] = {
		/* int */
		BTF_TYPE_INT_ENC(1, BTF_INT_SIGNED, 0, 32, 4),
	};

	return probe_fd(libbpf__load_raw_btf((char *)types, sizeof(types),
					     strs, sizeof(strs)));
}

static int probe_kern_btf_func(void)
{
	static const char strs[] = "\0int\0x\0a";
	/* void x(int a) {} */
	__u32 types[] = {
		/* int */
		BTF_TYPE_INT_ENC(1, BTF_INT_SIGNED, 0, 32, 4),  /* [1] */
		/* FUNC_PROTO */                                /* [2] */
		BTF_TYPE_ENC(0, BTF_INFO_ENC(BTF_KIND_FUNC_PROTO, 0, 1), 0),
		BTF_PARAM_ENC(7, 1),
		/* FUNC x */                                    /* [3] */
		BTF_TYPE_ENC(5, BTF_INFO_ENC(BTF_KIND_FUNC, 0, 0), 2),
	};

	return probe_fd(libbpf__load_raw_btf((char *)types, sizeof(types),
					     strs, sizeof(strs)));
}

static int probe_kern_btf_func_global(void)
{
	static const char strs[] = "\0int\0x\0a";
	/* static void x(int a) {} */
	__u32 types[] = {
		/* int */
		BTF_TYPE_INT_ENC(1, BTF_INT_SIGNED, 0, 32, 4),  /* [1] */
		/* FUNC_PROTO */                                /* [2] */
		BTF_TYPE_ENC(0, BTF_INFO_ENC(BTF_KIND_FUNC_PROTO, 0, 1), 0),
		BTF_PARAM_ENC(7, 1),
		/* FUNC x BTF_FUNC_GLOBAL */                    /* [3] */
		BTF_TYPE_ENC(5, BTF_INFO_ENC(BTF_KIND_FUNC, 0, BTF_FUNC_GLOBAL), 2),
	};

	return probe_fd(libbpf__load_raw_btf((char *)types, sizeof(types),
					     strs, sizeof(strs)));
}

static int probe_kern_btf_datasec(void)
{
	static const char strs[] = "\0x\0.data";
	/* static int a; */
	__u32 types[] = {
		/* int */
		BTF_TYPE_INT_ENC(0, BTF_INT_SIGNED, 0, 32, 4),  /* [1] */
		/* VAR x */                                     /* [2] */
		BTF_TYPE_ENC(1, BTF_INFO_ENC(BTF_KIND_VAR, 0, 0), 1),
		BTF_VAR_STATIC,
		/* DATASEC val */                               /* [3] */
		BTF_TYPE_ENC(3, BTF_INFO_ENC(BTF_KIND_DATASEC, 0, 1), 4),
		BTF_VAR_SECINFO_ENC(2, 0, 4),
	};

	return probe_fd(libbpf__load_raw_btf((char *)types, sizeof(types),
					     strs, sizeof(strs)));
}

static int probe_kern_array_mmap(void)
{
	struct bpf_create_map_attr attr = {
		.map_type = BPF_MAP_TYPE_ARRAY,
		.map_flags = BPF_F_MMAPABLE,
		.key_size = sizeof(int),
		.value_size = sizeof(int),
		.max_entries = 1,
	};

	return probe_fd(bpf_create_map_xattr(&attr));
}

static int probe_kern_exp_attach_type(void)
{
	struct bpf_load_program_attr attr;
	struct bpf_insn insns[] = {
		BPF_MOV64_IMM(BPF_REG_0, 0),
		BPF_EXIT_INSN(),
	};

	memset(&attr, 0, sizeof(attr));
	/* use any valid combination of program type and (optional)
	 * non-zero expected attach type (i.e., not a BPF_CGROUP_INET_INGRESS)
	 * to see if kernel supports expected_attach_type field for
	 * BPF_PROG_LOAD command
	 */
	attr.prog_type = BPF_PROG_TYPE_CGROUP_SOCK;
	attr.expected_attach_type = BPF_CGROUP_INET_SOCK_CREATE;
	attr.insns = insns;
	attr.insns_cnt = ARRAY_SIZE(insns);
	attr.license = "GPL";

	return probe_fd(bpf_load_program_xattr(&attr, NULL, 0));
}

static int probe_kern_probe_read_kernel(void)
{
	struct bpf_load_program_attr attr;
	struct bpf_insn insns[] = {
		BPF_MOV64_REG(BPF_REG_1, BPF_REG_10),	/* r1 = r10 (fp) */
		BPF_ALU64_IMM(BPF_ADD, BPF_REG_1, -8),	/* r1 += -8 */
		BPF_MOV64_IMM(BPF_REG_2, 8),		/* r2 = 8 */
		BPF_MOV64_IMM(BPF_REG_3, 0),		/* r3 = 0 */
		BPF_RAW_INSN(BPF_JMP | BPF_CALL, 0, 0, 0, BPF_FUNC_probe_read_kernel),
		BPF_EXIT_INSN(),
	};

	memset(&attr, 0, sizeof(attr));
	attr.prog_type = BPF_PROG_TYPE_KPROBE;
	attr.insns = insns;
	attr.insns_cnt = ARRAY_SIZE(insns);
	attr.license = "GPL";

	return probe_fd(bpf_load_program_xattr(&attr, NULL, 0));
}

enum kern_feature_result {
	FEAT_UNKNOWN = 0,
	FEAT_SUPPORTED = 1,
	FEAT_MISSING = 2,
};

typedef int (*feature_probe_fn)(void);

static struct kern_feature_desc {
	const char *desc;
	feature_probe_fn probe;
	enum kern_feature_result res;
} feature_probes[__FEAT_CNT] = {
	[FEAT_PROG_NAME] = {
		"BPF program name", probe_kern_prog_name,
	},
	[FEAT_GLOBAL_DATA] = {
		"global variables", probe_kern_global_data,
	},
	[FEAT_BTF] = {
		"minimal BTF", probe_kern_btf,
	},
	[FEAT_BTF_FUNC] = {
		"BTF functions", probe_kern_btf_func,
	},
	[FEAT_BTF_GLOBAL_FUNC] = {
		"BTF global function", probe_kern_btf_func_global,
	},
	[FEAT_BTF_DATASEC] = {
		"BTF data section and variable", probe_kern_btf_datasec,
	},
	[FEAT_ARRAY_MMAP] = {
		"ARRAY map mmap()", probe_kern_array_mmap,
	},
	[FEAT_EXP_ATTACH_TYPE] = {
		"BPF_PROG_LOAD expected_attach_type attribute",
		probe_kern_exp_attach_type,
	},
	[FEAT_PROBE_READ_KERN] = {
		"bpf_probe_read_kernel() helper", probe_kern_probe_read_kernel,
	}
};

static bool kernel_supports(enum kern_feature_id feat_id)
{
	struct kern_feature_desc *feat = &feature_probes[feat_id];
	int ret;

	if (READ_ONCE(feat->res) == FEAT_UNKNOWN) {
		ret = feat->probe();
		if (ret > 0) {
			WRITE_ONCE(feat->res, FEAT_SUPPORTED);
		} else if (ret == 0) {
			WRITE_ONCE(feat->res, FEAT_MISSING);
		} else {
			pr_warn("Detection of kernel %s support failed: %d\n", feat->desc, ret);
			WRITE_ONCE(feat->res, FEAT_MISSING);
		}
	}

	return READ_ONCE(feat->res) == FEAT_SUPPORTED;
}

static bool map_is_reuse_compat(const struct bpf_map *map, int map_fd)
{
	struct bpf_map_info map_info = {};
	char msg[STRERR_BUFSIZE];
	__u32 map_info_len;

	map_info_len = sizeof(map_info);

	if (bpf_obj_get_info_by_fd(map_fd, &map_info, &map_info_len)) {
		pr_warn("failed to get map info for map FD %d: %s\n",
			map_fd, libbpf_strerror_r(errno, msg, sizeof(msg)));
		return false;
	}

	return (map_info.type == map->def.type &&
		map_info.key_size == map->def.key_size &&
		map_info.value_size == map->def.value_size &&
		map_info.max_entries == map->def.max_entries &&
		map_info.map_flags == map->def.map_flags);
}

static int
bpf_object__reuse_map(struct bpf_map *map)
{
	char *cp, errmsg[STRERR_BUFSIZE];
	int err, pin_fd;

	pin_fd = bpf_obj_get(map->pin_path);
	if (pin_fd < 0) {
		err = -errno;
		if (err == -ENOENT) {
			pr_debug("found no pinned map to reuse at '%s'\n",
				 map->pin_path);
			return 0;
		}

		cp = libbpf_strerror_r(-err, errmsg, sizeof(errmsg));
		pr_warn("couldn't retrieve pinned map '%s': %s\n",
			map->pin_path, cp);
		return err;
	}

	if (!map_is_reuse_compat(map, pin_fd)) {
		pr_warn("couldn't reuse pinned map at '%s': parameter mismatch\n",
			map->pin_path);
		close(pin_fd);
		return -EINVAL;
	}

	err = bpf_map__reuse_fd(map, pin_fd);
	if (err) {
		close(pin_fd);
		return err;
	}
	map->pinned = true;
	pr_debug("reused pinned map at '%s'\n", map->pin_path);

	return 0;
}

static int
bpf_object__populate_internal_map(struct bpf_object *obj, struct bpf_map *map)
{
	enum libbpf_map_type map_type = map->libbpf_type;
	char *cp, errmsg[STRERR_BUFSIZE];
	int err, zero = 0;

	err = bpf_map_update_elem(map->fd, &zero, map->mmaped, 0);
	if (err) {
		err = -errno;
		cp = libbpf_strerror_r(err, errmsg, sizeof(errmsg));
		pr_warn("Error setting initial map(%s) contents: %s\n",
			map->name, cp);
		return err;
	}

	/* Freeze .rodata and .kconfig map as read-only from syscall side. */
	if (map_type == LIBBPF_MAP_RODATA || map_type == LIBBPF_MAP_KCONFIG) {
		err = bpf_map_freeze(map->fd);
		if (err) {
			err = -errno;
			cp = libbpf_strerror_r(err, errmsg, sizeof(errmsg));
			pr_warn("Error freezing map(%s) as read-only: %s\n",
				map->name, cp);
			return err;
		}
	}
	return 0;
}

static void bpf_map__destroy(struct bpf_map *map);

static int bpf_object__create_map(struct bpf_object *obj, struct bpf_map *map)
{
	struct bpf_create_map_attr create_attr;
	struct bpf_map_def *def = &map->def;

	memset(&create_attr, 0, sizeof(create_attr));

	if (kernel_supports(FEAT_PROG_NAME))
		create_attr.name = map->name;
	create_attr.map_ifindex = map->map_ifindex;
	create_attr.map_type = def->type;
	create_attr.map_flags = def->map_flags;
	create_attr.key_size = def->key_size;
	create_attr.value_size = def->value_size;
	create_attr.numa_node = map->numa_node;

	if (def->type == BPF_MAP_TYPE_PERF_EVENT_ARRAY && !def->max_entries) {
		int nr_cpus;

		nr_cpus = libbpf_num_possible_cpus();
		if (nr_cpus < 0) {
			pr_warn("map '%s': failed to determine number of system CPUs: %d\n",
				map->name, nr_cpus);
			return nr_cpus;
		}
		pr_debug("map '%s': setting size to %d\n", map->name, nr_cpus);
		create_attr.max_entries = nr_cpus;
	} else {
		create_attr.max_entries = def->max_entries;
	}

	if (bpf_map__is_struct_ops(map))
		create_attr.btf_vmlinux_value_type_id =
			map->btf_vmlinux_value_type_id;

	create_attr.btf_fd = 0;
	create_attr.btf_key_type_id = 0;
	create_attr.btf_value_type_id = 0;
	if (obj->btf && btf__fd(obj->btf) >= 0 && !bpf_map_find_btf_info(obj, map)) {
		create_attr.btf_fd = btf__fd(obj->btf);
		create_attr.btf_key_type_id = map->btf_key_type_id;
		create_attr.btf_value_type_id = map->btf_value_type_id;
	}

	if (bpf_map_type__is_map_in_map(def->type)) {
		if (map->inner_map) {
			int err;

			err = bpf_object__create_map(obj, map->inner_map);
			if (err) {
				pr_warn("map '%s': failed to create inner map: %d\n",
					map->name, err);
				return err;
			}
			map->inner_map_fd = bpf_map__fd(map->inner_map);
		}
		if (map->inner_map_fd >= 0)
			create_attr.inner_map_fd = map->inner_map_fd;
	}

	map->fd = bpf_create_map_xattr(&create_attr);
	if (map->fd < 0 && (create_attr.btf_key_type_id ||
			    create_attr.btf_value_type_id)) {
		char *cp, errmsg[STRERR_BUFSIZE];
		int err = -errno;

		cp = libbpf_strerror_r(err, errmsg, sizeof(errmsg));
		pr_warn("Error in bpf_create_map_xattr(%s):%s(%d). Retrying without BTF.\n",
			map->name, cp, err);
		create_attr.btf_fd = 0;
		create_attr.btf_key_type_id = 0;
		create_attr.btf_value_type_id = 0;
		map->btf_key_type_id = 0;
		map->btf_value_type_id = 0;
		map->fd = bpf_create_map_xattr(&create_attr);
	}

	if (map->fd < 0)
		return -errno;

	if (bpf_map_type__is_map_in_map(def->type) && map->inner_map) {
		bpf_map__destroy(map->inner_map);
		zfree(&map->inner_map);
	}

	return 0;
}

static int
bpf_object__create_maps(struct bpf_object *obj)
{
	struct bpf_map *map;
	char *cp, errmsg[STRERR_BUFSIZE];
	unsigned int i, j;
	int err;

	for (i = 0; i < obj->nr_maps; i++) {
		map = &obj->maps[i];

		if (map->pin_path) {
			err = bpf_object__reuse_map(map);
			if (err) {
				pr_warn("map '%s': error reusing pinned map\n",
					map->name);
				goto err_out;
			}
		}

		if (map->fd >= 0) {
			pr_debug("map '%s': skipping creation (preset fd=%d)\n",
				 map->name, map->fd);
			continue;
		}

		err = bpf_object__create_map(obj, map);
		if (err)
			goto err_out;

		pr_debug("map '%s': created successfully, fd=%d\n", map->name,
			 map->fd);

		if (bpf_map__is_internal(map)) {
			err = bpf_object__populate_internal_map(obj, map);
			if (err < 0) {
				zclose(map->fd);
				goto err_out;
			}
		}

		if (map->init_slots_sz) {
			for (j = 0; j < map->init_slots_sz; j++) {
				const struct bpf_map *targ_map;
				int fd;

				if (!map->init_slots[j])
					continue;

				targ_map = map->init_slots[j];
				fd = bpf_map__fd(targ_map);
				err = bpf_map_update_elem(map->fd, &j, &fd, 0);
				if (err) {
					err = -errno;
					pr_warn("map '%s': failed to initialize slot [%d] to map '%s' fd=%d: %d\n",
						map->name, j, targ_map->name,
						fd, err);
					goto err_out;
				}
				pr_debug("map '%s': slot [%d] set to map '%s' fd=%d\n",
					 map->name, j, targ_map->name, fd);
			}
			zfree(&map->init_slots);
			map->init_slots_sz = 0;
		}

		if (map->pin_path && !map->pinned) {
			err = bpf_map__pin(map, NULL);
			if (err) {
				pr_warn("map '%s': failed to auto-pin at '%s': %d\n",
					map->name, map->pin_path, err);
				zclose(map->fd);
				goto err_out;
			}
		}
	}

	return 0;

err_out:
	cp = libbpf_strerror_r(err, errmsg, sizeof(errmsg));
	pr_warn("map '%s': failed to create: %s(%d)\n", map->name, cp, err);
	pr_perm_msg(err);
	for (j = 0; j < i; j++)
		zclose(obj->maps[j].fd);
	return err;
}

static int
check_btf_ext_reloc_err(struct bpf_program *prog, int err,
			void *btf_prog_info, const char *info_name)
{
	if (err != -ENOENT) {
		pr_warn("Error in loading %s for sec %s.\n",
			info_name, prog->section_name);
		return err;
	}

	/* err == -ENOENT (i.e. prog->section_name not found in btf_ext) */

	if (btf_prog_info) {
		/*
		 * Some info has already been found but has problem
		 * in the last btf_ext reloc. Must have to error out.
		 */
		pr_warn("Error in relocating %s for sec %s.\n",
			info_name, prog->section_name);
		return err;
	}

	/* Have problem loading the very first info. Ignore the rest. */
	pr_warn("Cannot find %s for main program sec %s. Ignore all %s.\n",
		info_name, prog->section_name, info_name);
	return 0;
}

static int
bpf_program_reloc_btf_ext(struct bpf_program *prog, struct bpf_object *obj,
			  const char *section_name,  __u32 insn_offset)
{
	int err;

	if (!insn_offset || prog->func_info) {
		/*
		 * !insn_offset => main program
		 *
		 * For sub prog, the main program's func_info has to
		 * be loaded first (i.e. prog->func_info != NULL)
		 */
		err = btf_ext__reloc_func_info(obj->btf, obj->btf_ext,
					       section_name, insn_offset,
					       &prog->func_info,
					       &prog->func_info_cnt);
		if (err)
			return check_btf_ext_reloc_err(prog, err,
						       prog->func_info,
						       "bpf_func_info");

		prog->func_info_rec_size = btf_ext__func_info_rec_size(obj->btf_ext);
	}

	if (!insn_offset || prog->line_info) {
		err = btf_ext__reloc_line_info(obj->btf, obj->btf_ext,
					       section_name, insn_offset,
					       &prog->line_info,
					       &prog->line_info_cnt);
		if (err)
			return check_btf_ext_reloc_err(prog, err,
						       prog->line_info,
						       "bpf_line_info");

		prog->line_info_rec_size = btf_ext__line_info_rec_size(obj->btf_ext);
	}

	return 0;
}

#define BPF_CORE_SPEC_MAX_LEN 64

/* represents BPF CO-RE field or array element accessor */
struct bpf_core_accessor {
	__u32 type_id;		/* struct/union type or array element type */
	__u32 idx;		/* field index or array index */
	const char *name;	/* field name or NULL for array accessor */
};

struct bpf_core_spec {
	const struct btf *btf;
	/* high-level spec: named fields and array indices only */
	struct bpf_core_accessor spec[BPF_CORE_SPEC_MAX_LEN];
	/* original unresolved (no skip_mods_or_typedefs) root type ID */
	__u32 root_type_id;
	/* CO-RE relocation kind */
	enum bpf_core_relo_kind relo_kind;
	/* high-level spec length */
	int len;
	/* raw, low-level spec: 1-to-1 with accessor spec string */
	int raw_spec[BPF_CORE_SPEC_MAX_LEN];
	/* raw spec length */
	int raw_len;
	/* field bit offset represented by spec */
	__u32 bit_offset;
};

static bool str_is_empty(const char *s)
{
	return !s || !s[0];
}

static bool is_flex_arr(const struct btf *btf,
			const struct bpf_core_accessor *acc,
			const struct btf_array *arr)
{
	const struct btf_type *t;

	/* not a flexible array, if not inside a struct or has non-zero size */
	if (!acc->name || arr->nelems > 0)
		return false;

	/* has to be the last member of enclosing struct */
	t = btf__type_by_id(btf, acc->type_id);
	return acc->idx == btf_vlen(t) - 1;
}

static const char *core_relo_kind_str(enum bpf_core_relo_kind kind)
{
	switch (kind) {
	case BPF_FIELD_BYTE_OFFSET: return "byte_off";
	case BPF_FIELD_BYTE_SIZE: return "byte_sz";
	case BPF_FIELD_EXISTS: return "field_exists";
	case BPF_FIELD_SIGNED: return "signed";
	case BPF_FIELD_LSHIFT_U64: return "lshift_u64";
	case BPF_FIELD_RSHIFT_U64: return "rshift_u64";
	case BPF_TYPE_ID_LOCAL: return "local_type_id";
	case BPF_TYPE_ID_TARGET: return "target_type_id";
	case BPF_TYPE_EXISTS: return "type_exists";
	case BPF_TYPE_SIZE: return "type_size";
	case BPF_ENUMVAL_EXISTS: return "enumval_exists";
	case BPF_ENUMVAL_VALUE: return "enumval_value";
	default: return "unknown";
	}
}

static bool core_relo_is_field_based(enum bpf_core_relo_kind kind)
{
	switch (kind) {
	case BPF_FIELD_BYTE_OFFSET:
	case BPF_FIELD_BYTE_SIZE:
	case BPF_FIELD_EXISTS:
	case BPF_FIELD_SIGNED:
	case BPF_FIELD_LSHIFT_U64:
	case BPF_FIELD_RSHIFT_U64:
		return true;
	default:
		return false;
	}
}

static bool core_relo_is_type_based(enum bpf_core_relo_kind kind)
{
	switch (kind) {
	case BPF_TYPE_ID_LOCAL:
	case BPF_TYPE_ID_TARGET:
	case BPF_TYPE_EXISTS:
	case BPF_TYPE_SIZE:
		return true;
	default:
		return false;
	}
}

static bool core_relo_is_enumval_based(enum bpf_core_relo_kind kind)
{
	switch (kind) {
	case BPF_ENUMVAL_EXISTS:
	case BPF_ENUMVAL_VALUE:
		return true;
	default:
		return false;
	}
}

/*
 * Turn bpf_core_relo into a low- and high-level spec representation,
 * validating correctness along the way, as well as calculating resulting
 * field bit offset, specified by accessor string. Low-level spec captures
 * every single level of nestedness, including traversing anonymous
 * struct/union members. High-level one only captures semantically meaningful
 * "turning points": named fields and array indicies.
 * E.g., for this case:
 *
 *   struct sample {
 *       int __unimportant;
 *       struct {
 *           int __1;
 *           int __2;
 *           int a[7];
 *       };
 *   };
 *
 *   struct sample *s = ...;
 *
 *   int x = &s->a[3]; // access string = '0:1:2:3'
 *
 * Low-level spec has 1:1 mapping with each element of access string (it's
 * just a parsed access string representation): [0, 1, 2, 3].
 *
 * High-level spec will capture only 3 points:
 *   - intial zero-index access by pointer (&s->... is the same as &s[0]...);
 *   - field 'a' access (corresponds to '2' in low-level spec);
 *   - array element #3 access (corresponds to '3' in low-level spec).
 *
 * Type-based relocations (TYPE_EXISTS/TYPE_SIZE,
 * TYPE_ID_LOCAL/TYPE_ID_TARGET) don't capture any field information. Their
 * spec and raw_spec are kept empty.
 *
 * Enum value-based relocations (ENUMVAL_EXISTS/ENUMVAL_VALUE) use access
 * string to specify enumerator's value index that need to be relocated.
 */
static int bpf_core_parse_spec(const struct btf *btf,
			       __u32 type_id,
			       const char *spec_str,
			       enum bpf_core_relo_kind relo_kind,
			       struct bpf_core_spec *spec)
{
	int access_idx, parsed_len, i;
	struct bpf_core_accessor *acc;
	const struct btf_type *t;
	const char *name;
	__u32 id;
	__s64 sz;

	if (str_is_empty(spec_str) || *spec_str == ':')
		return -EINVAL;

	memset(spec, 0, sizeof(*spec));
	spec->btf = btf;
	spec->root_type_id = type_id;
	spec->relo_kind = relo_kind;

	/* type-based relocations don't have a field access string */
	if (core_relo_is_type_based(relo_kind)) {
		if (strcmp(spec_str, "0"))
			return -EINVAL;
		return 0;
	}

	/* parse spec_str="0:1:2:3:4" into array raw_spec=[0, 1, 2, 3, 4] */
	while (*spec_str) {
		if (*spec_str == ':')
			++spec_str;
		if (sscanf(spec_str, "%d%n", &access_idx, &parsed_len) != 1)
			return -EINVAL;
		if (spec->raw_len == BPF_CORE_SPEC_MAX_LEN)
			return -E2BIG;
		spec_str += parsed_len;
		spec->raw_spec[spec->raw_len++] = access_idx;
	}

	if (spec->raw_len == 0)
		return -EINVAL;

	t = skip_mods_and_typedefs(btf, type_id, &id);
	if (!t)
		return -EINVAL;

	access_idx = spec->raw_spec[0];
	acc = &spec->spec[0];
	acc->type_id = id;
	acc->idx = access_idx;
	spec->len++;

	if (core_relo_is_enumval_based(relo_kind)) {
		if (!btf_is_enum(t) || spec->raw_len > 1 || access_idx >= btf_vlen(t))
			return -EINVAL;

		/* record enumerator name in a first accessor */
		acc->name = btf__name_by_offset(btf, btf_enum(t)[access_idx].name_off);
		return 0;
	}

	if (!core_relo_is_field_based(relo_kind))
		return -EINVAL;

	sz = btf__resolve_size(btf, id);
	if (sz < 0)
		return sz;
	spec->bit_offset = access_idx * sz * 8;

	for (i = 1; i < spec->raw_len; i++) {
		t = skip_mods_and_typedefs(btf, id, &id);
		if (!t)
			return -EINVAL;

		access_idx = spec->raw_spec[i];
		acc = &spec->spec[spec->len];

		if (btf_is_composite(t)) {
			const struct btf_member *m;
			__u32 bit_offset;

			if (access_idx >= btf_vlen(t))
				return -EINVAL;

			bit_offset = btf_member_bit_offset(t, access_idx);
			spec->bit_offset += bit_offset;

			m = btf_members(t) + access_idx;
			if (m->name_off) {
				name = btf__name_by_offset(btf, m->name_off);
				if (str_is_empty(name))
					return -EINVAL;

				acc->type_id = id;
				acc->idx = access_idx;
				acc->name = name;
				spec->len++;
			}

			id = m->type;
		} else if (btf_is_array(t)) {
			const struct btf_array *a = btf_array(t);
			bool flex;

			t = skip_mods_and_typedefs(btf, a->type, &id);
			if (!t)
				return -EINVAL;

			flex = is_flex_arr(btf, acc - 1, a);
			if (!flex && access_idx >= a->nelems)
				return -EINVAL;

			spec->spec[spec->len].type_id = id;
			spec->spec[spec->len].idx = access_idx;
			spec->len++;

			sz = btf__resolve_size(btf, id);
			if (sz < 0)
				return sz;
			spec->bit_offset += access_idx * sz * 8;
		} else {
			pr_warn("relo for [%u] %s (at idx %d) captures type [%d] of unexpected kind %s\n",
				type_id, spec_str, i, id, btf_kind_str(t));
			return -EINVAL;
		}
	}

	return 0;
}

static bool bpf_core_is_flavor_sep(const char *s)
{
	/* check X___Y name pattern, where X and Y are not underscores */
	return s[0] != '_' &&				      /* X */
	       s[1] == '_' && s[2] == '_' && s[3] == '_' &&   /* ___ */
	       s[4] != '_';				      /* Y */
}

/* Given 'some_struct_name___with_flavor' return the length of a name prefix
 * before last triple underscore. Struct name part after last triple
 * underscore is ignored by BPF CO-RE relocation during relocation matching.
 */
static size_t bpf_core_essential_name_len(const char *name)
{
	size_t n = strlen(name);
	int i;

	for (i = n - 5; i >= 0; i--) {
		if (bpf_core_is_flavor_sep(name + i))
			return i + 1;
	}
	return n;
}

/* dynamically sized list of type IDs */
struct ids_vec {
	__u32 *data;
	int len;
};

static void bpf_core_free_cands(struct ids_vec *cand_ids)
{
	free(cand_ids->data);
	free(cand_ids);
}

static struct ids_vec *bpf_core_find_cands(const struct btf *local_btf,
					   __u32 local_type_id,
					   const struct btf *targ_btf)
{
	size_t local_essent_len, targ_essent_len;
	const char *local_name, *targ_name;
	const struct btf_type *t, *local_t;
	struct ids_vec *cand_ids;
	__u32 *new_ids;
	int i, err, n;

	local_t = btf__type_by_id(local_btf, local_type_id);
	if (!local_t)
		return ERR_PTR(-EINVAL);

	local_name = btf__name_by_offset(local_btf, local_t->name_off);
	if (str_is_empty(local_name))
		return ERR_PTR(-EINVAL);
	local_essent_len = bpf_core_essential_name_len(local_name);

	cand_ids = calloc(1, sizeof(*cand_ids));
	if (!cand_ids)
		return ERR_PTR(-ENOMEM);

	n = btf__get_nr_types(targ_btf);
	for (i = 1; i <= n; i++) {
		t = btf__type_by_id(targ_btf, i);
		if (btf_kind(t) != btf_kind(local_t))
			continue;

		targ_name = btf__name_by_offset(targ_btf, t->name_off);
		if (str_is_empty(targ_name))
			continue;

		targ_essent_len = bpf_core_essential_name_len(targ_name);
		if (targ_essent_len != local_essent_len)
			continue;

		if (strncmp(local_name, targ_name, local_essent_len) == 0) {
			pr_debug("CO-RE relocating [%d] %s %s: found target candidate [%d] %s %s\n",
				 local_type_id, btf_kind_str(local_t),
				 local_name, i, btf_kind_str(t), targ_name);
			new_ids = libbpf_reallocarray(cand_ids->data,
						      cand_ids->len + 1,
						      sizeof(*cand_ids->data));
			if (!new_ids) {
				err = -ENOMEM;
				goto err_out;
			}
			cand_ids->data = new_ids;
			cand_ids->data[cand_ids->len++] = i;
		}
	}
	return cand_ids;
err_out:
	bpf_core_free_cands(cand_ids);
	return ERR_PTR(err);
}

/* Check two types for compatibility for the purpose of field access
 * relocation. const/volatile/restrict and typedefs are skipped to ensure we
 * are relocating semantically compatible entities:
 *   - any two STRUCTs/UNIONs are compatible and can be mixed;
 *   - any two FWDs are compatible, if their names match (modulo flavor suffix);
 *   - any two PTRs are always compatible;
 *   - for ENUMs, names should be the same (ignoring flavor suffix) or at
 *     least one of enums should be anonymous;
 *   - for ENUMs, check sizes, names are ignored;
 *   - for INT, size and signedness are ignored;
 *   - for ARRAY, dimensionality is ignored, element types are checked for
 *     compatibility recursively;
 *   - everything else shouldn't be ever a target of relocation.
 * These rules are not set in stone and probably will be adjusted as we get
 * more experience with using BPF CO-RE relocations.
 */
static int bpf_core_fields_are_compat(const struct btf *local_btf,
				      __u32 local_id,
				      const struct btf *targ_btf,
				      __u32 targ_id)
{
	const struct btf_type *local_type, *targ_type;

recur:
	local_type = skip_mods_and_typedefs(local_btf, local_id, &local_id);
	targ_type = skip_mods_and_typedefs(targ_btf, targ_id, &targ_id);
	if (!local_type || !targ_type)
		return -EINVAL;

	if (btf_is_composite(local_type) && btf_is_composite(targ_type))
		return 1;
	if (btf_kind(local_type) != btf_kind(targ_type))
		return 0;

	switch (btf_kind(local_type)) {
	case BTF_KIND_PTR:
		return 1;
	case BTF_KIND_FWD:
	case BTF_KIND_ENUM: {
		const char *local_name, *targ_name;
		size_t local_len, targ_len;

		local_name = btf__name_by_offset(local_btf,
						 local_type->name_off);
		targ_name = btf__name_by_offset(targ_btf, targ_type->name_off);
		local_len = bpf_core_essential_name_len(local_name);
		targ_len = bpf_core_essential_name_len(targ_name);
		/* one of them is anonymous or both w/ same flavor-less names */
		return local_len == 0 || targ_len == 0 ||
		       (local_len == targ_len &&
			strncmp(local_name, targ_name, local_len) == 0);
	}
	case BTF_KIND_INT:
		/* just reject deprecated bitfield-like integers; all other
		 * integers are by default compatible between each other
		 */
		return btf_int_offset(local_type) == 0 &&
		       btf_int_offset(targ_type) == 0;
	case BTF_KIND_ARRAY:
		local_id = btf_array(local_type)->type;
		targ_id = btf_array(targ_type)->type;
		goto recur;
	default:
		pr_warn("unexpected kind %d relocated, local [%d], target [%d]\n",
			btf_kind(local_type), local_id, targ_id);
		return 0;
	}
}

/*
 * Given single high-level named field accessor in local type, find
 * corresponding high-level accessor for a target type. Along the way,
 * maintain low-level spec for target as well. Also keep updating target
 * bit offset.
 *
 * Searching is performed through recursive exhaustive enumeration of all
 * fields of a struct/union. If there are any anonymous (embedded)
 * structs/unions, they are recursively searched as well. If field with
 * desired name is found, check compatibility between local and target types,
 * before returning result.
 *
 * 1 is returned, if field is found.
 * 0 is returned if no compatible field is found.
 * <0 is returned on error.
 */
static int bpf_core_match_member(const struct btf *local_btf,
				 const struct bpf_core_accessor *local_acc,
				 const struct btf *targ_btf,
				 __u32 targ_id,
				 struct bpf_core_spec *spec,
				 __u32 *next_targ_id)
{
	const struct btf_type *local_type, *targ_type;
	const struct btf_member *local_member, *m;
	const char *local_name, *targ_name;
	__u32 local_id;
	int i, n, found;

	targ_type = skip_mods_and_typedefs(targ_btf, targ_id, &targ_id);
	if (!targ_type)
		return -EINVAL;
	if (!btf_is_composite(targ_type))
		return 0;

	local_id = local_acc->type_id;
	local_type = btf__type_by_id(local_btf, local_id);
	local_member = btf_members(local_type) + local_acc->idx;
	local_name = btf__name_by_offset(local_btf, local_member->name_off);

	n = btf_vlen(targ_type);
	m = btf_members(targ_type);
	for (i = 0; i < n; i++, m++) {
		__u32 bit_offset;

		bit_offset = btf_member_bit_offset(targ_type, i);

		/* too deep struct/union/array nesting */
		if (spec->raw_len == BPF_CORE_SPEC_MAX_LEN)
			return -E2BIG;

		/* speculate this member will be the good one */
		spec->bit_offset += bit_offset;
		spec->raw_spec[spec->raw_len++] = i;

		targ_name = btf__name_by_offset(targ_btf, m->name_off);
		if (str_is_empty(targ_name)) {
			/* embedded struct/union, we need to go deeper */
			found = bpf_core_match_member(local_btf, local_acc,
						      targ_btf, m->type,
						      spec, next_targ_id);
			if (found) /* either found or error */
				return found;
		} else if (strcmp(local_name, targ_name) == 0) {
			/* matching named field */
			struct bpf_core_accessor *targ_acc;

			targ_acc = &spec->spec[spec->len++];
			targ_acc->type_id = targ_id;
			targ_acc->idx = i;
			targ_acc->name = targ_name;

			*next_targ_id = m->type;
			found = bpf_core_fields_are_compat(local_btf,
							   local_member->type,
							   targ_btf, m->type);
			if (!found)
				spec->len--; /* pop accessor */
			return found;
		}
		/* member turned out not to be what we looked for */
		spec->bit_offset -= bit_offset;
		spec->raw_len--;
	}

	return 0;
}

/* Check local and target types for compatibility. This check is used for
 * type-based CO-RE relocations and follow slightly different rules than
 * field-based relocations. This function assumes that root types were already
 * checked for name match. Beyond that initial root-level name check, names
 * are completely ignored. Compatibility rules are as follows:
 *   - any two STRUCTs/UNIONs/FWDs/ENUMs/INTs are considered compatible, but
 *     kind should match for local and target types (i.e., STRUCT is not
 *     compatible with UNION);
 *   - for ENUMs, the size is ignored;
 *   - for INT, size and signedness are ignored;
 *   - for ARRAY, dimensionality is ignored, element types are checked for
 *     compatibility recursively;
 *   - CONST/VOLATILE/RESTRICT modifiers are ignored;
 *   - TYPEDEFs/PTRs are compatible if types they pointing to are compatible;
 *   - FUNC_PROTOs are compatible if they have compatible signature: same
 *     number of input args and compatible return and argument types.
 * These rules are not set in stone and probably will be adjusted as we get
 * more experience with using BPF CO-RE relocations.
 */
static int bpf_core_types_are_compat(const struct btf *local_btf, __u32 local_id,
				     const struct btf *targ_btf, __u32 targ_id)
{
	const struct btf_type *local_type, *targ_type;
	int depth = 32; /* max recursion depth */

	/* caller made sure that names match (ignoring flavor suffix) */
	local_type = btf__type_by_id(local_btf, local_id);
	targ_type = btf__type_by_id(targ_btf, targ_id);
	if (btf_kind(local_type) != btf_kind(targ_type))
		return 0;

recur:
	depth--;
	if (depth < 0)
		return -EINVAL;

	local_type = skip_mods_and_typedefs(local_btf, local_id, &local_id);
	targ_type = skip_mods_and_typedefs(targ_btf, targ_id, &targ_id);
	if (!local_type || !targ_type)
		return -EINVAL;

	if (btf_kind(local_type) != btf_kind(targ_type))
		return 0;

	switch (btf_kind(local_type)) {
	case BTF_KIND_UNKN:
	case BTF_KIND_STRUCT:
	case BTF_KIND_UNION:
	case BTF_KIND_ENUM:
	case BTF_KIND_FWD:
		return 1;
	case BTF_KIND_INT:
		/* just reject deprecated bitfield-like integers; all other
		 * integers are by default compatible between each other
		 */
		return btf_int_offset(local_type) == 0 && btf_int_offset(targ_type) == 0;
	case BTF_KIND_PTR:
		local_id = local_type->type;
		targ_id = targ_type->type;
		goto recur;
	case BTF_KIND_ARRAY:
		local_id = btf_array(local_type)->type;
		targ_id = btf_array(targ_type)->type;
		goto recur;
	case BTF_KIND_FUNC_PROTO: {
		struct btf_param *local_p = btf_params(local_type);
		struct btf_param *targ_p = btf_params(targ_type);
		__u16 local_vlen = btf_vlen(local_type);
		__u16 targ_vlen = btf_vlen(targ_type);
		int i, err;

		if (local_vlen != targ_vlen)
			return 0;

		for (i = 0; i < local_vlen; i++, local_p++, targ_p++) {
			skip_mods_and_typedefs(local_btf, local_p->type, &local_id);
			skip_mods_and_typedefs(targ_btf, targ_p->type, &targ_id);
			err = bpf_core_types_are_compat(local_btf, local_id, targ_btf, targ_id);
			if (err <= 0)
				return err;
		}

		/* tail recurse for return type check */
		skip_mods_and_typedefs(local_btf, local_type->type, &local_id);
		skip_mods_and_typedefs(targ_btf, targ_type->type, &targ_id);
		goto recur;
	}
	default:
		pr_warn("unexpected kind %s relocated, local [%d], target [%d]\n",
			btf_kind_str(local_type), local_id, targ_id);
		return 0;
	}
}

/*
 * Try to match local spec to a target type and, if successful, produce full
 * target spec (high-level, low-level + bit offset).
 */
static int bpf_core_spec_match(struct bpf_core_spec *local_spec,
			       const struct btf *targ_btf, __u32 targ_id,
			       struct bpf_core_spec *targ_spec)
{
	const struct btf_type *targ_type;
	const struct bpf_core_accessor *local_acc;
	struct bpf_core_accessor *targ_acc;
	int i, sz, matched;

	memset(targ_spec, 0, sizeof(*targ_spec));
	targ_spec->btf = targ_btf;
	targ_spec->root_type_id = targ_id;
	targ_spec->relo_kind = local_spec->relo_kind;

	if (core_relo_is_type_based(local_spec->relo_kind)) {
		return bpf_core_types_are_compat(local_spec->btf,
						 local_spec->root_type_id,
						 targ_btf, targ_id);
	}

	local_acc = &local_spec->spec[0];
	targ_acc = &targ_spec->spec[0];

	if (core_relo_is_enumval_based(local_spec->relo_kind)) {
		size_t local_essent_len, targ_essent_len;
		const struct btf_enum *e;
		const char *targ_name;

		/* has to resolve to an enum */
		targ_type = skip_mods_and_typedefs(targ_spec->btf, targ_id, &targ_id);
		if (!btf_is_enum(targ_type))
			return 0;

		local_essent_len = bpf_core_essential_name_len(local_acc->name);

		for (i = 0, e = btf_enum(targ_type); i < btf_vlen(targ_type); i++, e++) {
			targ_name = btf__name_by_offset(targ_spec->btf, e->name_off);
			targ_essent_len = bpf_core_essential_name_len(targ_name);
			if (targ_essent_len != local_essent_len)
				continue;
			if (strncmp(local_acc->name, targ_name, local_essent_len) == 0) {
				targ_acc->type_id = targ_id;
				targ_acc->idx = i;
				targ_acc->name = targ_name;
				targ_spec->len++;
				targ_spec->raw_spec[targ_spec->raw_len] = targ_acc->idx;
				targ_spec->raw_len++;
				return 1;
			}
		}
		return 0;
	}

	if (!core_relo_is_field_based(local_spec->relo_kind))
		return -EINVAL;

	for (i = 0; i < local_spec->len; i++, local_acc++, targ_acc++) {
		targ_type = skip_mods_and_typedefs(targ_spec->btf, targ_id,
						   &targ_id);
		if (!targ_type)
			return -EINVAL;

		if (local_acc->name) {
			matched = bpf_core_match_member(local_spec->btf,
							local_acc,
							targ_btf, targ_id,
							targ_spec, &targ_id);
			if (matched <= 0)
				return matched;
		} else {
			/* for i=0, targ_id is already treated as array element
			 * type (because it's the original struct), for others
			 * we should find array element type first
			 */
			if (i > 0) {
				const struct btf_array *a;
				bool flex;

				if (!btf_is_array(targ_type))
					return 0;

				a = btf_array(targ_type);
				flex = is_flex_arr(targ_btf, targ_acc - 1, a);
				if (!flex && local_acc->idx >= a->nelems)
					return 0;
				if (!skip_mods_and_typedefs(targ_btf, a->type,
							    &targ_id))
					return -EINVAL;
			}

			/* too deep struct/union/array nesting */
			if (targ_spec->raw_len == BPF_CORE_SPEC_MAX_LEN)
				return -E2BIG;

			targ_acc->type_id = targ_id;
			targ_acc->idx = local_acc->idx;
			targ_acc->name = NULL;
			targ_spec->len++;
			targ_spec->raw_spec[targ_spec->raw_len] = targ_acc->idx;
			targ_spec->raw_len++;

			sz = btf__resolve_size(targ_btf, targ_id);
			if (sz < 0)
				return sz;
			targ_spec->bit_offset += local_acc->idx * sz * 8;
		}
	}

	return 1;
}

static int bpf_core_calc_field_relo(const struct bpf_program *prog,
				    const struct bpf_core_relo *relo,
				    const struct bpf_core_spec *spec,
				    __u32 *val, bool *validate)
{
	const struct bpf_core_accessor *acc;
	const struct btf_type *t;
	__u32 byte_off, byte_sz, bit_off, bit_sz;
	const struct btf_member *m;
	const struct btf_type *mt;
	bool bitfield;
	__s64 sz;

	if (relo->kind == BPF_FIELD_EXISTS) {
		*val = spec ? 1 : 0;
		return 0;
	}

	if (!spec)
		return -EUCLEAN; /* request instruction poisoning */

	acc = &spec->spec[spec->len - 1];
	t = btf__type_by_id(spec->btf, acc->type_id);

	/* a[n] accessor needs special handling */
	if (!acc->name) {
		if (relo->kind == BPF_FIELD_BYTE_OFFSET) {
			*val = spec->bit_offset / 8;
		} else if (relo->kind == BPF_FIELD_BYTE_SIZE) {
			sz = btf__resolve_size(spec->btf, acc->type_id);
			if (sz < 0)
				return -EINVAL;
			*val = sz;
		} else {
			pr_warn("prog '%s': relo %d at insn #%d can't be applied to array access\n",
				bpf_program__title(prog, false),
				relo->kind, relo->insn_off / 8);
			return -EINVAL;
		}
		if (validate)
			*validate = true;
		return 0;
	}

	m = btf_members(t) + acc->idx;
	mt = skip_mods_and_typedefs(spec->btf, m->type, NULL);
	bit_off = spec->bit_offset;
	bit_sz = btf_member_bitfield_size(t, acc->idx);

	bitfield = bit_sz > 0;
	if (bitfield) {
		byte_sz = mt->size;
		byte_off = bit_off / 8 / byte_sz * byte_sz;
		/* figure out smallest int size necessary for bitfield load */
		while (bit_off + bit_sz - byte_off * 8 > byte_sz * 8) {
			if (byte_sz >= 8) {
				/* bitfield can't be read with 64-bit read */
				pr_warn("prog '%s': relo %d at insn #%d can't be satisfied for bitfield\n",
					bpf_program__title(prog, false),
					relo->kind, relo->insn_off / 8);
				return -E2BIG;
			}
			byte_sz *= 2;
			byte_off = bit_off / 8 / byte_sz * byte_sz;
		}
	} else {
		sz = btf__resolve_size(spec->btf, m->type);
		if (sz < 0)
			return -EINVAL;
		byte_sz = sz;
		byte_off = spec->bit_offset / 8;
		bit_sz = byte_sz * 8;
	}

	/* for bitfields, all the relocatable aspects are ambiguous and we
	 * might disagree with compiler, so turn off validation of expected
	 * value, except for signedness
	 */
	if (validate)
		*validate = !bitfield;

	switch (relo->kind) {
	case BPF_FIELD_BYTE_OFFSET:
		*val = byte_off;
		break;
	case BPF_FIELD_BYTE_SIZE:
		*val = byte_sz;
		break;
	case BPF_FIELD_SIGNED:
		/* enums will be assumed unsigned */
		*val = btf_is_enum(mt) ||
		       (btf_int_encoding(mt) & BTF_INT_SIGNED);
		if (validate)
			*validate = true; /* signedness is never ambiguous */
		break;
	case BPF_FIELD_LSHIFT_U64:
#if __BYTE_ORDER == __LITTLE_ENDIAN
		*val = 64 - (bit_off + bit_sz - byte_off  * 8);
#else
		*val = (8 - byte_sz) * 8 + (bit_off - byte_off * 8);
#endif
		break;
	case BPF_FIELD_RSHIFT_U64:
		*val = 64 - bit_sz;
		if (validate)
			*validate = true; /* right shift is never ambiguous */
		break;
	case BPF_FIELD_EXISTS:
	default:
		return -EOPNOTSUPP;
	}

	return 0;
}

static int bpf_core_calc_type_relo(const struct bpf_core_relo *relo,
				   const struct bpf_core_spec *spec,
				   __u32 *val)
{
	__s64 sz;

	/* type-based relos return zero when target type is not found */
	if (!spec) {
		*val = 0;
		return 0;
	}

	switch (relo->kind) {
	case BPF_TYPE_ID_TARGET:
		*val = spec->root_type_id;
		break;
	case BPF_TYPE_EXISTS:
		*val = 1;
		break;
	case BPF_TYPE_SIZE:
		sz = btf__resolve_size(spec->btf, spec->root_type_id);
		if (sz < 0)
			return -EINVAL;
		*val = sz;
		break;
	case BPF_TYPE_ID_LOCAL:
	/* BPF_TYPE_ID_LOCAL is handled specially and shouldn't get here */
	default:
		return -EOPNOTSUPP;
	}

	return 0;
}

static int bpf_core_calc_enumval_relo(const struct bpf_core_relo *relo,
				      const struct bpf_core_spec *spec,
				      __u32 *val)
{
	const struct btf_type *t;
	const struct btf_enum *e;

	switch (relo->kind) {
	case BPF_ENUMVAL_EXISTS:
		*val = spec ? 1 : 0;
		break;
	case BPF_ENUMVAL_VALUE:
		if (!spec)
			return -EUCLEAN; /* request instruction poisoning */
		t = btf__type_by_id(spec->btf, spec->spec[0].type_id);
		e = btf_enum(t) + spec->spec[0].idx;
		*val = e->val;
		break;
	default:
		return -EOPNOTSUPP;
	}

	return 0;
}

struct bpf_core_relo_res
{
	/* expected value in the instruction, unless validate == false */
	__u32 orig_val;
	/* new value that needs to be patched up to */
	__u32 new_val;
	/* relocation unsuccessful, poison instruction, but don't fail load */
	bool poison;
	/* some relocations can't be validated against orig_val */
	bool validate;
};

/* Calculate original and target relocation values, given local and target
 * specs and relocation kind. These values are calculated for each candidate.
 * If there are multiple candidates, resulting values should all be consistent
 * with each other. Otherwise, libbpf will refuse to proceed due to ambiguity.
 * If instruction has to be poisoned, *poison will be set to true.
 */
static int bpf_core_calc_relo(const struct bpf_program *prog,
			      const struct bpf_core_relo *relo,
			      int relo_idx,
			      const struct bpf_core_spec *local_spec,
			      const struct bpf_core_spec *targ_spec,
			      struct bpf_core_relo_res *res)
{
	int err = -EOPNOTSUPP;

	res->orig_val = 0;
	res->new_val = 0;
	res->poison = false;
	res->validate = true;

	if (core_relo_is_field_based(relo->kind)) {
		err = bpf_core_calc_field_relo(prog, relo, local_spec, &res->orig_val, &res->validate);
		err = err ?: bpf_core_calc_field_relo(prog, relo, targ_spec, &res->new_val, NULL);
	} else if (core_relo_is_type_based(relo->kind)) {
		err = bpf_core_calc_type_relo(relo, local_spec, &res->orig_val);
		err = err ?: bpf_core_calc_type_relo(relo, targ_spec, &res->new_val);
	} else if (core_relo_is_enumval_based(relo->kind)) {
		err = bpf_core_calc_enumval_relo(relo, local_spec, &res->orig_val);
		err = err ?: bpf_core_calc_enumval_relo(relo, targ_spec, &res->new_val);
	}

	if (err == -EUCLEAN) {
		/* EUCLEAN is used to signal instruction poisoning request */
		res->poison = true;
		err = 0;
	} else if (err == -EOPNOTSUPP) {
		/* EOPNOTSUPP means unknown/unsupported relocation */
		pr_warn("prog '%s': relo #%d: unrecognized CO-RE relocation %s (%d) at insn #%d\n",
			bpf_program__title(prog, false), relo_idx,
			core_relo_kind_str(relo->kind), relo->kind, relo->insn_off / 8);
	}

	return err;
}

/*
 * Turn instruction for which CO_RE relocation failed into invalid one with
 * distinct signature.
 */
static void bpf_core_poison_insn(struct bpf_program *prog, int relo_idx,
				 int insn_idx, struct bpf_insn *insn)
{
	pr_debug("prog '%s': relo #%d: substituting insn #%d w/ invalid insn\n",
		 bpf_program__title(prog, false), relo_idx, insn_idx);
	insn->code = BPF_JMP | BPF_CALL;
	insn->dst_reg = 0;
	insn->src_reg = 0;
	insn->off = 0;
	/* if this instruction is reachable (not a dead code),
	 * verifier will complain with the following message:
	 * invalid func unknown#195896080
	 */
	insn->imm = 195896080; /* => 0xbad2310 => "bad relo" */
}

static bool is_ldimm64(struct bpf_insn *insn)
{
	return insn->code == (BPF_LD | BPF_IMM | BPF_DW);
}

/*
 * Patch relocatable BPF instruction.
 *
 * Patched value is determined by relocation kind and target specification.
 * For existence relocations target spec will be NULL if field/type is not found.
 * Expected insn->imm value is determined using relocation kind and local
 * spec, and is checked before patching instruction. If actual insn->imm value
 * is wrong, bail out with error.
 *
 * Currently three kinds of BPF instructions are supported:
 * 1. rX = <imm> (assignment with immediate operand);
 * 2. rX += <imm> (arithmetic operations with immediate operand);
 * 3. rX = <imm64> (load with 64-bit immediate value).
 */
static int bpf_core_patch_insn(struct bpf_program *prog,
			       const struct bpf_core_relo *relo,
			       int relo_idx,
			       const struct bpf_core_relo_res *res)
{
	__u32 orig_val, new_val;
	struct bpf_insn *insn;
	int insn_idx;
	__u8 class;

	if (relo->insn_off % BPF_INSN_SZ)
		return -EINVAL;
	insn_idx = relo->insn_off / BPF_INSN_SZ;
	insn = &prog->insns[insn_idx];
	class = BPF_CLASS(insn->code);

	if (res->poison) {
		/* poison second part of ldimm64 to avoid confusing error from
		 * verifier about "unknown opcode 00"
		 */
		if (is_ldimm64(insn))
			bpf_core_poison_insn(prog, relo_idx, insn_idx + 1, insn + 1);
		bpf_core_poison_insn(prog, relo_idx, insn_idx, insn);
		return 0;
	}

	orig_val = res->orig_val;
	new_val = res->new_val;

	switch (class) {
	case BPF_ALU:
	case BPF_ALU64:
		if (BPF_SRC(insn->code) != BPF_K)
			return -EINVAL;
		if (res->validate && insn->imm != orig_val) {
			pr_warn("prog '%s': relo #%d: unexpected insn #%d (ALU/ALU64) value: got %u, exp %u -> %u\n",
				bpf_program__title(prog, false), relo_idx,
				insn_idx, insn->imm, orig_val, new_val);
			return -EINVAL;
		}
		orig_val = insn->imm;
		insn->imm = new_val;
		pr_debug("prog '%s': relo #%d: patched insn #%d (ALU/ALU64) imm %u -> %u\n",
			 bpf_program__title(prog, false), relo_idx, insn_idx,
			 orig_val, new_val);
		break;
	case BPF_LDX:
	case BPF_ST:
	case BPF_STX:
		if (res->validate && insn->off != orig_val) {
			pr_warn("prog '%s': relo #%d: unexpected insn #%d (LDX/ST/STX) value: got %u, exp %u -> %u\n",
				bpf_program__title(prog, false), relo_idx,
				insn_idx, insn->off, orig_val, new_val);
			return -EINVAL;
		}
		if (new_val > SHRT_MAX) {
			pr_warn("prog '%s': relo #%d: insn #%d (LDX/ST/STX) value too big: %u\n",
				bpf_program__title(prog, false), relo_idx,
				insn_idx, new_val);
			return -ERANGE;
		}
		orig_val = insn->off;
		insn->off = new_val;
		pr_debug("prog '%s': relo #%d: patched insn #%d (LDX/ST/STX) off %u -> %u\n",
			 bpf_program__title(prog, false), relo_idx, insn_idx,
			 orig_val, new_val);
		break;
	case BPF_LD: {
		__u64 imm;

		if (!is_ldimm64(insn) ||
		    insn[0].src_reg != 0 || insn[0].off != 0 ||
		    insn_idx + 1 >= prog->insns_cnt ||
		    insn[1].code != 0 || insn[1].dst_reg != 0 ||
		    insn[1].src_reg != 0 || insn[1].off != 0) {
			pr_warn("prog '%s': relo #%d: insn #%d (LDIMM64) has unexpected form\n",
				bpf_program__title(prog, false), relo_idx, insn_idx);
			return -EINVAL;
		}

		imm = insn[0].imm + ((__u64)insn[1].imm << 32);
		if (res->validate && imm != orig_val) {
			pr_warn("prog '%s': relo #%d: unexpected insn #%d (LDIMM64) value: got %llu, exp %u -> %u\n",
				bpf_program__title(prog, false), relo_idx,
				insn_idx, (unsigned long long)imm,
				orig_val, new_val);
			return -EINVAL;
		}

		insn[0].imm = new_val;
		insn[1].imm = 0; /* currently only 32-bit values are supported */
		pr_debug("prog '%s': relo #%d: patched insn #%d (LDIMM64) imm64 %llu -> %u\n",
			 bpf_program__title(prog, false), relo_idx, insn_idx,
			 (unsigned long long)imm, new_val);
		break;
	}
	default:
		pr_warn("prog '%s': relo #%d: trying to relocate unrecognized insn #%d, code:0x%x, src:0x%x, dst:0x%x, off:0x%x, imm:0x%x\n",
			bpf_program__title(prog, false), relo_idx,
			insn_idx, insn->code, insn->src_reg, insn->dst_reg,
			insn->off, insn->imm);
		return -EINVAL;
	}

	return 0;
}

/* Output spec definition in the format:
 * [<type-id>] (<type-name>) + <raw-spec> => <offset>@<spec>,
 * where <spec> is a C-syntax view of recorded field access, e.g.: x.a[3].b
 */
static void bpf_core_dump_spec(int level, const struct bpf_core_spec *spec)
{
	const struct btf_type *t;
	const struct btf_enum *e;
	const char *s;
	__u32 type_id;
	int i;

	type_id = spec->root_type_id;
	t = btf__type_by_id(spec->btf, type_id);
	s = btf__name_by_offset(spec->btf, t->name_off);

	libbpf_print(level, "[%u] %s %s", type_id, btf_kind_str(t), str_is_empty(s) ? "<anon>" : s);

	if (core_relo_is_type_based(spec->relo_kind))
		return;

	if (core_relo_is_enumval_based(spec->relo_kind)) {
		t = skip_mods_and_typedefs(spec->btf, type_id, NULL);
		e = btf_enum(t) + spec->raw_spec[0];
		s = btf__name_by_offset(spec->btf, e->name_off);

		libbpf_print(level, "::%s = %u", s, e->val);
		return;
	}

	if (core_relo_is_field_based(spec->relo_kind)) {
		for (i = 0; i < spec->len; i++) {
			if (spec->spec[i].name)
				libbpf_print(level, ".%s", spec->spec[i].name);
			else if (i > 0 || spec->spec[i].idx > 0)
				libbpf_print(level, "[%u]", spec->spec[i].idx);
		}

		libbpf_print(level, " (");
		for (i = 0; i < spec->raw_len; i++)
			libbpf_print(level, "%s%d", i == 0 ? "" : ":", spec->raw_spec[i]);

		if (spec->bit_offset % 8)
			libbpf_print(level, " @ offset %u.%u)",
				     spec->bit_offset / 8, spec->bit_offset % 8);
		else
			libbpf_print(level, " @ offset %u)", spec->bit_offset / 8);
		return;
	}
}

static size_t bpf_core_hash_fn(const void *key, void *ctx)
{
	return (size_t)key;
}

static bool bpf_core_equal_fn(const void *k1, const void *k2, void *ctx)
{
	return k1 == k2;
}

static void *u32_as_hash_key(__u32 x)
{
	return (void *)(uintptr_t)x;
}

/*
 * CO-RE relocate single instruction.
 *
 * The outline and important points of the algorithm:
 * 1. For given local type, find corresponding candidate target types.
 *    Candidate type is a type with the same "essential" name, ignoring
 *    everything after last triple underscore (___). E.g., `sample`,
 *    `sample___flavor_one`, `sample___flavor_another_one`, are all candidates
 *    for each other. Names with triple underscore are referred to as
 *    "flavors" and are useful, among other things, to allow to
 *    specify/support incompatible variations of the same kernel struct, which
 *    might differ between different kernel versions and/or build
 *    configurations.
 *
 *    N.B. Struct "flavors" could be generated by bpftool's BTF-to-C
 *    converter, when deduplicated BTF of a kernel still contains more than
 *    one different types with the same name. In that case, ___2, ___3, etc
 *    are appended starting from second name conflict. But start flavors are
 *    also useful to be defined "locally", in BPF program, to extract same
 *    data from incompatible changes between different kernel
 *    versions/configurations. For instance, to handle field renames between
 *    kernel versions, one can use two flavors of the struct name with the
 *    same common name and use conditional relocations to extract that field,
 *    depending on target kernel version.
 * 2. For each candidate type, try to match local specification to this
 *    candidate target type. Matching involves finding corresponding
 *    high-level spec accessors, meaning that all named fields should match,
 *    as well as all array accesses should be within the actual bounds. Also,
 *    types should be compatible (see bpf_core_fields_are_compat for details).
 * 3. It is supported and expected that there might be multiple flavors
 *    matching the spec. As long as all the specs resolve to the same set of
 *    offsets across all candidates, there is no error. If there is any
 *    ambiguity, CO-RE relocation will fail. This is necessary to accomodate
 *    imprefection of BTF deduplication, which can cause slight duplication of
 *    the same BTF type, if some directly or indirectly referenced (by
 *    pointer) type gets resolved to different actual types in different
 *    object files. If such situation occurs, deduplicated BTF will end up
 *    with two (or more) structurally identical types, which differ only in
 *    types they refer to through pointer. This should be OK in most cases and
 *    is not an error.
 * 4. Candidate types search is performed by linearly scanning through all
 *    types in target BTF. It is anticipated that this is overall more
 *    efficient memory-wise and not significantly worse (if not better)
 *    CPU-wise compared to prebuilding a map from all local type names to
 *    a list of candidate type names. It's also sped up by caching resolved
 *    list of matching candidates per each local "root" type ID, that has at
 *    least one bpf_core_relo associated with it. This list is shared
 *    between multiple relocations for the same type ID and is updated as some
 *    of the candidates are pruned due to structural incompatibility.
 */
static int bpf_core_apply_relo(struct bpf_program *prog,
			       const struct bpf_core_relo *relo,
			       int relo_idx,
			       const struct btf *local_btf,
			       const struct btf *targ_btf,
			       struct hashmap *cand_cache)
{
	const char *prog_name = bpf_program__title(prog, false);
	struct bpf_core_spec local_spec, cand_spec, targ_spec = {};
	const void *type_key = u32_as_hash_key(relo->type_id);
	struct bpf_core_relo_res cand_res, targ_res;
	const struct btf_type *local_type;
	const char *local_name;
	struct ids_vec *cand_ids;
	__u32 local_id, cand_id;
	const char *spec_str;
	int i, j, err;

	local_id = relo->type_id;
	local_type = btf__type_by_id(local_btf, local_id);
	if (!local_type)
		return -EINVAL;

	local_name = btf__name_by_offset(local_btf, local_type->name_off);
	if (!local_name)
		return -EINVAL;

	spec_str = btf__name_by_offset(local_btf, relo->access_str_off);
	if (str_is_empty(spec_str))
		return -EINVAL;

	err = bpf_core_parse_spec(local_btf, local_id, spec_str, relo->kind, &local_spec);
	if (err) {
		pr_warn("prog '%s': relo #%d: parsing [%d] %s %s + %s failed: %d\n",
			prog_name, relo_idx, local_id, btf_kind_str(local_type),
			str_is_empty(local_name) ? "<anon>" : local_name,
			spec_str, err);
		return -EINVAL;
	}

	pr_debug("prog '%s': relo #%d: kind <%s> (%d), spec is ", prog_name,
		 relo_idx, core_relo_kind_str(relo->kind), relo->kind);
	bpf_core_dump_spec(LIBBPF_DEBUG, &local_spec);
	libbpf_print(LIBBPF_DEBUG, "\n");

	/* TYPE_ID_LOCAL relo is special and doesn't need candidate search */
	if (relo->kind == BPF_TYPE_ID_LOCAL) {
		targ_res.validate = true;
		targ_res.poison = false;
		targ_res.orig_val = local_spec.root_type_id;
		targ_res.new_val = local_spec.root_type_id;
		goto patch_insn;
	}

	/* libbpf doesn't support candidate search for anonymous types */
	if (str_is_empty(spec_str)) {
		pr_warn("prog '%s': relo #%d: <%s> (%d) relocation doesn't support anonymous types\n",
			prog_name, relo_idx, core_relo_kind_str(relo->kind), relo->kind);
		return -EOPNOTSUPP;
	}

	if (!hashmap__find(cand_cache, type_key, (void **)&cand_ids)) {
		cand_ids = bpf_core_find_cands(local_btf, local_id, targ_btf);
		if (IS_ERR(cand_ids)) {
			pr_warn("prog '%s': relo #%d: target candidate search failed for [%d] %s %s: %ld",
				prog_name, relo_idx, local_id, btf_kind_str(local_type),
				local_name, PTR_ERR(cand_ids));
			return PTR_ERR(cand_ids);
		}
		err = hashmap__set(cand_cache, type_key, cand_ids, NULL, NULL);
		if (err) {
			bpf_core_free_cands(cand_ids);
			return err;
		}
	}

	for (i = 0, j = 0; i < cand_ids->len; i++) {
		cand_id = cand_ids->data[i];
		err = bpf_core_spec_match(&local_spec, targ_btf, cand_id, &cand_spec);
		if (err < 0) {
			pr_warn("prog '%s': relo #%d: error matching candidate #%d ",
				prog_name, relo_idx, i);
			bpf_core_dump_spec(LIBBPF_WARN, &cand_spec);
			libbpf_print(LIBBPF_WARN, ": %d\n", err);
			return err;
		}

		pr_debug("prog '%s': relo #%d: %s candidate #%d ", prog_name,
			 relo_idx, err == 0 ? "non-matching" : "matching", i);
		bpf_core_dump_spec(LIBBPF_DEBUG, &cand_spec);
		libbpf_print(LIBBPF_DEBUG, "\n");

		if (err == 0)
			continue;

		err = bpf_core_calc_relo(prog, relo, relo_idx, &local_spec, &cand_spec, &cand_res);
		if (err)
			return err;

		if (j == 0) {
			targ_res = cand_res;
			targ_spec = cand_spec;
		} else if (cand_spec.bit_offset != targ_spec.bit_offset) {
			/* if there are many field relo candidates, they
			 * should all resolve to the same bit offset
			 */
			pr_warn("prog '%s': relo #%d: field offset ambiguity: %u != %u\n",
				prog_name, relo_idx, cand_spec.bit_offset,
				targ_spec.bit_offset);
			return -EINVAL;
		} else if (cand_res.poison != targ_res.poison || cand_res.new_val != targ_res.new_val) {
			/* all candidates should result in the same relocation
			 * decision and value, otherwise it's dangerous to
			 * proceed due to ambiguity
			 */
			pr_warn("prog '%s': relo #%d: relocation decision ambiguity: %s %u != %s %u\n",
				prog_name, relo_idx,
				cand_res.poison ? "failure" : "success", cand_res.new_val,
				targ_res.poison ? "failure" : "success", targ_res.new_val);
			return -EINVAL;
		}

		cand_ids->data[j++] = cand_spec.root_type_id;
	}

	/*
	 * For BPF_FIELD_EXISTS relo or when used BPF program has field
	 * existence checks or kernel version/config checks, it's expected
	 * that we might not find any candidates. In this case, if field
	 * wasn't found in any candidate, the list of candidates shouldn't
	 * change at all, we'll just handle relocating appropriately,
	 * depending on relo's kind.
	 */
	if (j > 0)
		cand_ids->len = j;

	/*
	 * If no candidates were found, it might be both a programmer error,
	 * as well as expected case, depending whether instruction w/
	 * relocation is guarded in some way that makes it unreachable (dead
	 * code) if relocation can't be resolved. This is handled in
	 * bpf_core_patch_insn() uniformly by replacing that instruction with
	 * BPF helper call insn (using invalid helper ID). If that instruction
	 * is indeed unreachable, then it will be ignored and eliminated by
	 * verifier. If it was an error, then verifier will complain and point
	 * to a specific instruction number in its log.
	 */
	if (j == 0) {
		pr_debug("prog '%s': relo #%d: no matching targets found\n",
			 prog_name, relo_idx);

		/* calculate single target relo result explicitly */
		err = bpf_core_calc_relo(prog, relo, relo_idx, &local_spec, NULL, &targ_res);
		if (err)
			return err;
	}

patch_insn:
	/* bpf_core_patch_insn() should know how to handle missing targ_spec */
	err = bpf_core_patch_insn(prog, relo, relo_idx, &targ_res);
	if (err) {
		pr_warn("prog '%s': relo #%d: failed to patch insn at offset %d: %d\n",
			prog_name, relo_idx, relo->insn_off, err);
		return -EINVAL;
	}

	return 0;
}

static int
bpf_object__relocate_core(struct bpf_object *obj, const char *targ_btf_path)
{
	const struct btf_ext_info_sec *sec;
	const struct bpf_core_relo *rec;
	const struct btf_ext_info *seg;
	struct hashmap_entry *entry;
	struct hashmap *cand_cache = NULL;
	struct bpf_program *prog;
	struct btf *targ_btf;
	const char *sec_name;
	int i, err = 0;

	if (obj->btf_ext->core_relo_info.len == 0)
		return 0;

	if (targ_btf_path)
		targ_btf = btf__parse_elf(targ_btf_path, NULL);
	else
		targ_btf = obj->btf_vmlinux;
	if (IS_ERR_OR_NULL(targ_btf)) {
		pr_warn("failed to get target BTF: %ld\n", PTR_ERR(targ_btf));
		return PTR_ERR(targ_btf);
	}

	cand_cache = hashmap__new(bpf_core_hash_fn, bpf_core_equal_fn, NULL);
	if (IS_ERR(cand_cache)) {
		err = PTR_ERR(cand_cache);
		goto out;
	}

	seg = &obj->btf_ext->core_relo_info;
	for_each_btf_ext_sec(seg, sec) {
		sec_name = btf__name_by_offset(obj->btf, sec->sec_name_off);
		if (str_is_empty(sec_name)) {
			err = -EINVAL;
			goto out;
		}
		prog = NULL;
		for (i = 0; i < obj->nr_programs; i++) {
			if (!strcmp(obj->programs[i].section_name, sec_name)) {
				prog = &obj->programs[i];
				break;
			}
		}
		if (!prog) {
			pr_warn("failed to find program '%s' for CO-RE offset relocation\n",
				sec_name);
			err = -EINVAL;
			goto out;
		}

		pr_debug("sec '%s': found %d CO-RE relocations\n",
			 sec_name, sec->num_info);

		for_each_btf_ext_rec(seg, sec, i, rec) {
			err = bpf_core_apply_relo(prog, rec, i, obj->btf,
						  targ_btf, cand_cache);
			if (err) {
				pr_warn("prog '%s': relo #%d: failed to relocate: %d\n",
					prog->name, i, err);
				goto out;
			}
		}
	}

out:
	/* obj->btf_vmlinux is freed at the end of object load phase */
	if (targ_btf != obj->btf_vmlinux)
		btf__free(targ_btf);
	if (!IS_ERR_OR_NULL(cand_cache)) {
		hashmap__for_each_entry(cand_cache, entry, i) {
			bpf_core_free_cands(entry->value);
		}
		hashmap__free(cand_cache);
	}
	return err;
}

static int
bpf_program__reloc_text(struct bpf_program *prog, struct bpf_object *obj,
			struct reloc_desc *relo)
{
	struct bpf_insn *insn, *new_insn;
	struct bpf_program *text;
	size_t new_cnt;
	int err;

	if (prog->idx != obj->efile.text_shndx && prog->main_prog_cnt == 0) {
		text = bpf_object__find_prog_by_idx(obj, obj->efile.text_shndx);
		if (!text) {
			pr_warn("no .text section found yet relo into text exist\n");
			return -LIBBPF_ERRNO__RELOC;
		}
		new_cnt = prog->insns_cnt + text->insns_cnt;
		new_insn = libbpf_reallocarray(prog->insns, new_cnt, sizeof(*insn));
		if (!new_insn) {
			pr_warn("oom in prog realloc\n");
			return -ENOMEM;
		}
		prog->insns = new_insn;

		if (obj->btf_ext) {
			err = bpf_program_reloc_btf_ext(prog, obj,
							text->section_name,
							prog->insns_cnt);
			if (err)
				return err;
		}

		memcpy(new_insn + prog->insns_cnt, text->insns,
		       text->insns_cnt * sizeof(*insn));
		prog->main_prog_cnt = prog->insns_cnt;
		prog->insns_cnt = new_cnt;
		pr_debug("added %zd insn from %s to prog %s\n",
			 text->insns_cnt, text->section_name,
			 prog->section_name);
	}

	insn = &prog->insns[relo->insn_idx];
	insn->imm += relo->sym_off / 8 + prog->main_prog_cnt - relo->insn_idx;
	return 0;
}

static int
bpf_program__relocate(struct bpf_program *prog, struct bpf_object *obj)
{
	int i, err;

	if (!prog)
		return 0;

	if (obj->btf_ext) {
		err = bpf_program_reloc_btf_ext(prog, obj,
						prog->section_name, 0);
		if (err)
			return err;
	}

	if (!prog->reloc_desc)
		return 0;

	for (i = 0; i < prog->nr_reloc; i++) {
		struct reloc_desc *relo = &prog->reloc_desc[i];
		struct bpf_insn *insn = &prog->insns[relo->insn_idx];
		struct extern_desc *ext;

		if (relo->insn_idx + 1 >= (int)prog->insns_cnt) {
			pr_warn("relocation out of range: '%s'\n",
				prog->section_name);
			return -LIBBPF_ERRNO__RELOC;
		}

		switch (relo->type) {
		case RELO_LD64:
			insn[0].src_reg = BPF_PSEUDO_MAP_FD;
			insn[0].imm = obj->maps[relo->map_idx].fd;
			break;
		case RELO_DATA:
			insn[0].src_reg = BPF_PSEUDO_MAP_VALUE;
			insn[1].imm = insn[0].imm + relo->sym_off;
			insn[0].imm = obj->maps[relo->map_idx].fd;
			break;
		case RELO_EXTERN:
			ext = &obj->externs[relo->sym_off];
			if (ext->type == EXT_KCFG) {
				insn[0].src_reg = BPF_PSEUDO_MAP_VALUE;
				insn[0].imm = obj->maps[obj->kconfig_map_idx].fd;
				insn[1].imm = ext->kcfg.data_off;
			} else /* EXT_KSYM */ {
				insn[0].imm = (__u32)ext->ksym.addr;
				insn[1].imm = ext->ksym.addr >> 32;
			}
			break;
		case RELO_CALL:
			err = bpf_program__reloc_text(prog, obj, relo);
			if (err)
				return err;
			break;
		default:
			pr_warn("prog '%s': relo #%d: bad relo type %d\n",
				prog->name, i, relo->type);
			return -EINVAL;
		}
	}

	zfree(&prog->reloc_desc);
	prog->nr_reloc = 0;
	return 0;
}

static int
bpf_object__relocate(struct bpf_object *obj, const char *targ_btf_path)
{
	struct bpf_program *prog;
	size_t i;
	int err;

	if (obj->btf_ext) {
		err = bpf_object__relocate_core(obj, targ_btf_path);
		if (err) {
			pr_warn("failed to perform CO-RE relocations: %d\n",
				err);
			return err;
		}
	}
	/* ensure .text is relocated first, as it's going to be copied as-is
	 * later for sub-program calls
	 */
	for (i = 0; i < obj->nr_programs; i++) {
		prog = &obj->programs[i];
		if (prog->idx != obj->efile.text_shndx)
			continue;

		err = bpf_program__relocate(prog, obj);
		if (err) {
			pr_warn("prog '%s': failed to relocate data references: %d\n",
				prog->name, err);
			return err;
		}
		break;
	}
	/* now relocate everything but .text, which by now is relocated
	 * properly, so we can copy raw sub-program instructions as is safely
	 */
	for (i = 0; i < obj->nr_programs; i++) {
		prog = &obj->programs[i];
		if (prog->idx == obj->efile.text_shndx)
			continue;

		err = bpf_program__relocate(prog, obj);
		if (err) {
			pr_warn("prog '%s': failed to relocate calls: %d\n",
				prog->name, err);
			return err;
		}
	}
	return 0;
}

static int bpf_object__collect_st_ops_relos(struct bpf_object *obj,
					    GElf_Shdr *shdr, Elf_Data *data);

static int bpf_object__collect_map_relos(struct bpf_object *obj,
					 GElf_Shdr *shdr, Elf_Data *data)
{
	const int bpf_ptr_sz = 8, host_ptr_sz = sizeof(void *);
	int i, j, nrels, new_sz;
	const struct btf_var_secinfo *vi = NULL;
	const struct btf_type *sec, *var, *def;
	const struct btf_member *member;
	struct bpf_map *map, *targ_map;
	const char *name, *mname;
	Elf_Data *symbols;
	unsigned int moff;
	GElf_Sym sym;
	GElf_Rel rel;
	void *tmp;

	if (!obj->efile.btf_maps_sec_btf_id || !obj->btf)
		return -EINVAL;
	sec = btf__type_by_id(obj->btf, obj->efile.btf_maps_sec_btf_id);
	if (!sec)
		return -EINVAL;

	symbols = obj->efile.symbols;
	nrels = shdr->sh_size / shdr->sh_entsize;
	for (i = 0; i < nrels; i++) {
		if (!gelf_getrel(data, i, &rel)) {
			pr_warn(".maps relo #%d: failed to get ELF relo\n", i);
			return -LIBBPF_ERRNO__FORMAT;
		}
		if (!gelf_getsym(symbols, GELF_R_SYM(rel.r_info), &sym)) {
			pr_warn(".maps relo #%d: symbol %zx not found\n",
				i, (size_t)GELF_R_SYM(rel.r_info));
			return -LIBBPF_ERRNO__FORMAT;
		}
		name = elf_sym_str(obj, sym.st_name) ?: "<?>";
		if (sym.st_shndx != obj->efile.btf_maps_shndx) {
			pr_warn(".maps relo #%d: '%s' isn't a BTF-defined map\n",
				i, name);
			return -LIBBPF_ERRNO__RELOC;
		}

		pr_debug(".maps relo #%d: for %zd value %zd rel.r_offset %zu name %d ('%s')\n",
			 i, (ssize_t)(rel.r_info >> 32), (size_t)sym.st_value,
			 (size_t)rel.r_offset, sym.st_name, name);

		for (j = 0; j < obj->nr_maps; j++) {
			map = &obj->maps[j];
			if (map->sec_idx != obj->efile.btf_maps_shndx)
				continue;

			vi = btf_var_secinfos(sec) + map->btf_var_idx;
			if (vi->offset <= rel.r_offset &&
			    rel.r_offset + bpf_ptr_sz <= vi->offset + vi->size)
				break;
		}
		if (j == obj->nr_maps) {
			pr_warn(".maps relo #%d: cannot find map '%s' at rel.r_offset %zu\n",
				i, name, (size_t)rel.r_offset);
			return -EINVAL;
		}

		if (!bpf_map_type__is_map_in_map(map->def.type))
			return -EINVAL;
		if (map->def.type == BPF_MAP_TYPE_HASH_OF_MAPS &&
		    map->def.key_size != sizeof(int)) {
			pr_warn(".maps relo #%d: hash-of-maps '%s' should have key size %zu.\n",
				i, map->name, sizeof(int));
			return -EINVAL;
		}

		targ_map = bpf_object__find_map_by_name(obj, name);
		if (!targ_map)
			return -ESRCH;

		var = btf__type_by_id(obj->btf, vi->type);
		def = skip_mods_and_typedefs(obj->btf, var->type, NULL);
		if (btf_vlen(def) == 0)
			return -EINVAL;
		member = btf_members(def) + btf_vlen(def) - 1;
		mname = btf__name_by_offset(obj->btf, member->name_off);
		if (strcmp(mname, "values"))
			return -EINVAL;

		moff = btf_member_bit_offset(def, btf_vlen(def) - 1) / 8;
		if (rel.r_offset - vi->offset < moff)
			return -EINVAL;

		moff = rel.r_offset - vi->offset - moff;
		/* here we use BPF pointer size, which is always 64 bit, as we
		 * are parsing ELF that was built for BPF target
		 */
		if (moff % bpf_ptr_sz)
			return -EINVAL;
		moff /= bpf_ptr_sz;
		if (moff >= map->init_slots_sz) {
			new_sz = moff + 1;
			tmp = libbpf_reallocarray(map->init_slots, new_sz, host_ptr_sz);
			if (!tmp)
				return -ENOMEM;
			map->init_slots = tmp;
			memset(map->init_slots + map->init_slots_sz, 0,
			       (new_sz - map->init_slots_sz) * host_ptr_sz);
			map->init_slots_sz = new_sz;
		}
		map->init_slots[moff] = targ_map;

		pr_debug(".maps relo #%d: map '%s' slot [%d] points to map '%s'\n",
			 i, map->name, moff, name);
	}

	return 0;
}

static int bpf_object__collect_reloc(struct bpf_object *obj)
{
	int i, err;

	if (!obj_elf_valid(obj)) {
		pr_warn("Internal error: elf object is closed\n");
		return -LIBBPF_ERRNO__INTERNAL;
	}

	for (i = 0; i < obj->efile.nr_reloc_sects; i++) {
		GElf_Shdr *shdr = &obj->efile.reloc_sects[i].shdr;
		Elf_Data *data = obj->efile.reloc_sects[i].data;
		int idx = shdr->sh_info;
		struct bpf_program *prog;

		if (shdr->sh_type != SHT_REL) {
			pr_warn("internal error at %d\n", __LINE__);
			return -LIBBPF_ERRNO__INTERNAL;
		}

		if (idx == obj->efile.st_ops_shndx) {
			err = bpf_object__collect_st_ops_relos(obj, shdr, data);
		} else if (idx == obj->efile.btf_maps_shndx) {
			err = bpf_object__collect_map_relos(obj, shdr, data);
		} else {
			prog = bpf_object__find_prog_by_idx(obj, idx);
			if (!prog) {
				pr_warn("relocation failed: no prog in section(%d)\n", idx);
				return -LIBBPF_ERRNO__RELOC;
			}
			err = bpf_program__collect_reloc(prog, shdr, data, obj);
		}
		if (err)
			return err;
	}
	return 0;
}

static bool insn_is_helper_call(struct bpf_insn *insn, enum bpf_func_id *func_id)
{
	if (BPF_CLASS(insn->code) == BPF_JMP &&
	    BPF_OP(insn->code) == BPF_CALL &&
	    BPF_SRC(insn->code) == BPF_K &&
	    insn->src_reg == 0 &&
	    insn->dst_reg == 0) {
		    *func_id = insn->imm;
		    return true;
	}
	return false;
}

static int bpf_object__sanitize_prog(struct bpf_object* obj, struct bpf_program *prog)
{
	struct bpf_insn *insn = prog->insns;
	enum bpf_func_id func_id;
	int i;

	for (i = 0; i < prog->insns_cnt; i++, insn++) {
		if (!insn_is_helper_call(insn, &func_id))
			continue;

		/* on kernels that don't yet support
		 * bpf_probe_read_{kernel,user}[_str] helpers, fall back
		 * to bpf_probe_read() which works well for old kernels
		 */
		switch (func_id) {
		case BPF_FUNC_probe_read_kernel:
		case BPF_FUNC_probe_read_user:
			if (!kernel_supports(FEAT_PROBE_READ_KERN))
				insn->imm = BPF_FUNC_probe_read;
			break;
		case BPF_FUNC_probe_read_kernel_str:
		case BPF_FUNC_probe_read_user_str:
			if (!kernel_supports(FEAT_PROBE_READ_KERN))
				insn->imm = BPF_FUNC_probe_read_str;
			break;
		default:
			break;
		}
	}
	return 0;
}

static int
load_program(struct bpf_program *prog, struct bpf_insn *insns, int insns_cnt,
	     char *license, __u32 kern_version, int *pfd)
{
	struct bpf_load_program_attr load_attr;
	char *cp, errmsg[STRERR_BUFSIZE];
	size_t log_buf_size = 0;
	char *log_buf = NULL;
	int btf_fd, ret;

	if (!insns || !insns_cnt)
		return -EINVAL;

	memset(&load_attr, 0, sizeof(struct bpf_load_program_attr));
	load_attr.prog_type = prog->type;
	/* old kernels might not support specifying expected_attach_type */
	if (!kernel_supports(FEAT_EXP_ATTACH_TYPE) && prog->sec_def &&
	    prog->sec_def->is_exp_attach_type_optional)
		load_attr.expected_attach_type = 0;
	else
		load_attr.expected_attach_type = prog->expected_attach_type;
	if (kernel_supports(FEAT_PROG_NAME))
		load_attr.name = prog->name;
	load_attr.insns = insns;
	load_attr.insns_cnt = insns_cnt;
	load_attr.license = license;
	if (prog->type == BPF_PROG_TYPE_STRUCT_OPS ||
	    prog->type == BPF_PROG_TYPE_LSM) {
		load_attr.attach_btf_id = prog->attach_btf_id;
	} else if (prog->type == BPF_PROG_TYPE_TRACING ||
		   prog->type == BPF_PROG_TYPE_EXT) {
		load_attr.attach_prog_fd = prog->attach_prog_fd;
		load_attr.attach_btf_id = prog->attach_btf_id;
	} else {
		load_attr.kern_version = kern_version;
		load_attr.prog_ifindex = prog->prog_ifindex;
	}
	/* specify func_info/line_info only if kernel supports them */
	btf_fd = bpf_object__btf_fd(prog->obj);
	if (btf_fd >= 0 && kernel_supports(FEAT_BTF_FUNC)) {
		load_attr.prog_btf_fd = btf_fd;
		load_attr.func_info = prog->func_info;
		load_attr.func_info_rec_size = prog->func_info_rec_size;
		load_attr.func_info_cnt = prog->func_info_cnt;
		load_attr.line_info = prog->line_info;
		load_attr.line_info_rec_size = prog->line_info_rec_size;
		load_attr.line_info_cnt = prog->line_info_cnt;
	}
	load_attr.log_level = prog->log_level;
	load_attr.prog_flags = prog->prog_flags;

retry_load:
	if (log_buf_size) {
		log_buf = malloc(log_buf_size);
		if (!log_buf)
			return -ENOMEM;

		*log_buf = 0;
	}

	ret = bpf_load_program_xattr(&load_attr, log_buf, log_buf_size);

	if (ret >= 0) {
		if (log_buf && load_attr.log_level)
			pr_debug("verifier log:\n%s", log_buf);
		*pfd = ret;
		ret = 0;
		goto out;
	}

	if (!log_buf || errno == ENOSPC) {
		log_buf_size = max((size_t)BPF_LOG_BUF_SIZE,
				   log_buf_size << 1);

		free(log_buf);
		goto retry_load;
	}
	ret = errno ? -errno : -LIBBPF_ERRNO__LOAD;
	cp = libbpf_strerror_r(errno, errmsg, sizeof(errmsg));
	pr_warn("load bpf program failed: %s\n", cp);
	pr_perm_msg(ret);

	if (log_buf && log_buf[0] != '\0') {
		ret = -LIBBPF_ERRNO__VERIFY;
		pr_warn("-- BEGIN DUMP LOG ---\n");
		pr_warn("\n%s\n", log_buf);
		pr_warn("-- END LOG --\n");
	} else if (load_attr.insns_cnt >= BPF_MAXINSNS) {
		pr_warn("Program too large (%zu insns), at most %d insns\n",
			load_attr.insns_cnt, BPF_MAXINSNS);
		ret = -LIBBPF_ERRNO__PROG2BIG;
	} else if (load_attr.prog_type != BPF_PROG_TYPE_KPROBE) {
		/* Wrong program type? */
		int fd;

		load_attr.prog_type = BPF_PROG_TYPE_KPROBE;
		load_attr.expected_attach_type = 0;
		fd = bpf_load_program_xattr(&load_attr, NULL, 0);
		if (fd >= 0) {
			close(fd);
			ret = -LIBBPF_ERRNO__PROGTYPE;
			goto out;
		}
	}

out:
	free(log_buf);
	return ret;
}

static int libbpf_find_attach_btf_id(struct bpf_program *prog);

int bpf_program__load(struct bpf_program *prog, char *license, __u32 kern_ver)
{
	int err = 0, fd, i, btf_id;

	if (prog->obj->loaded) {
		pr_warn("prog '%s'('%s'): can't load after object was loaded\n",
			prog->name, prog->section_name);
		return -EINVAL;
	}

	if ((prog->type == BPF_PROG_TYPE_TRACING ||
	     prog->type == BPF_PROG_TYPE_LSM ||
	     prog->type == BPF_PROG_TYPE_EXT) && !prog->attach_btf_id) {
		btf_id = libbpf_find_attach_btf_id(prog);
		if (btf_id <= 0)
			return btf_id;
		prog->attach_btf_id = btf_id;
	}

	if (prog->instances.nr < 0 || !prog->instances.fds) {
		if (prog->preprocessor) {
			pr_warn("Internal error: can't load program '%s'\n",
				prog->section_name);
			return -LIBBPF_ERRNO__INTERNAL;
		}

		prog->instances.fds = malloc(sizeof(int));
		if (!prog->instances.fds) {
			pr_warn("Not enough memory for BPF fds\n");
			return -ENOMEM;
		}
		prog->instances.nr = 1;
		prog->instances.fds[0] = -1;
	}

	if (!prog->preprocessor) {
		if (prog->instances.nr != 1) {
			pr_warn("Program '%s' is inconsistent: nr(%d) != 1\n",
				prog->section_name, prog->instances.nr);
		}
		err = load_program(prog, prog->insns, prog->insns_cnt,
				   license, kern_ver, &fd);
		if (!err)
			prog->instances.fds[0] = fd;
		goto out;
	}

	for (i = 0; i < prog->instances.nr; i++) {
		struct bpf_prog_prep_result result;
		bpf_program_prep_t preprocessor = prog->preprocessor;

		memset(&result, 0, sizeof(result));
		err = preprocessor(prog, i, prog->insns,
				   prog->insns_cnt, &result);
		if (err) {
			pr_warn("Preprocessing the %dth instance of program '%s' failed\n",
				i, prog->section_name);
			goto out;
		}

		if (!result.new_insn_ptr || !result.new_insn_cnt) {
			pr_debug("Skip loading the %dth instance of program '%s'\n",
				 i, prog->section_name);
			prog->instances.fds[i] = -1;
			if (result.pfd)
				*result.pfd = -1;
			continue;
		}

		err = load_program(prog, result.new_insn_ptr,
				   result.new_insn_cnt, license, kern_ver, &fd);
		if (err) {
			pr_warn("Loading the %dth instance of program '%s' failed\n",
				i, prog->section_name);
			goto out;
		}

		if (result.pfd)
			*result.pfd = fd;
		prog->instances.fds[i] = fd;
	}
out:
	if (err)
		pr_warn("failed to load program '%s'\n", prog->section_name);
	zfree(&prog->insns);
	prog->insns_cnt = 0;
	return err;
}

static bool bpf_program__is_function_storage(const struct bpf_program *prog,
					     const struct bpf_object *obj)
{
	return prog->idx == obj->efile.text_shndx && obj->has_pseudo_calls;
}

static int
bpf_object__load_progs(struct bpf_object *obj, int log_level)
{
	struct bpf_program *prog;
	size_t i;
	int err;

	for (i = 0; i < obj->nr_programs; i++) {
		prog = &obj->programs[i];
		err = bpf_object__sanitize_prog(obj, prog);
		if (err)
			return err;
	}

	for (i = 0; i < obj->nr_programs; i++) {
		prog = &obj->programs[i];
		if (bpf_program__is_function_storage(prog, obj))
			continue;
		if (!prog->load) {
			pr_debug("prog '%s': skipped loading\n", prog->name);
			continue;
		}
		prog->log_level |= log_level;
		err = bpf_program__load(prog, obj->license, obj->kern_version);
		if (err)
			return err;
	}
	return 0;
}

static const struct bpf_sec_def *find_sec_def(const char *sec_name);

static struct bpf_object *
__bpf_object__open(const char *path, const void *obj_buf, size_t obj_buf_sz,
		   const struct bpf_object_open_opts *opts)
{
	const char *obj_name, *kconfig;
	struct bpf_program *prog;
	struct bpf_object *obj;
	char tmp_name[64];
	int err;

	if (elf_version(EV_CURRENT) == EV_NONE) {
		pr_warn("failed to init libelf for %s\n",
			path ? : "(mem buf)");
		return ERR_PTR(-LIBBPF_ERRNO__LIBELF);
	}

	if (!OPTS_VALID(opts, bpf_object_open_opts))
		return ERR_PTR(-EINVAL);

	obj_name = OPTS_GET(opts, object_name, NULL);
	if (obj_buf) {
		if (!obj_name) {
			snprintf(tmp_name, sizeof(tmp_name), "%lx-%lx",
				 (unsigned long)obj_buf,
				 (unsigned long)obj_buf_sz);
			obj_name = tmp_name;
		}
		path = obj_name;
		pr_debug("loading object '%s' from buffer\n", obj_name);
	}

	obj = bpf_object__new(path, obj_buf, obj_buf_sz, obj_name);
	if (IS_ERR(obj))
		return obj;

	kconfig = OPTS_GET(opts, kconfig, NULL);
	if (kconfig) {
		obj->kconfig = strdup(kconfig);
		if (!obj->kconfig)
			return ERR_PTR(-ENOMEM);
	}

	err = bpf_object__elf_init(obj);
	err = err ? : bpf_object__check_endianness(obj);
	err = err ? : bpf_object__elf_collect(obj);
	err = err ? : bpf_object__collect_externs(obj);
	err = err ? : bpf_object__finalize_btf(obj);
	err = err ? : bpf_object__init_maps(obj, opts);
	err = err ? : bpf_object__init_prog_names(obj);
	err = err ? : bpf_object__collect_reloc(obj);
	if (err)
		goto out;
	bpf_object__elf_finish(obj);

	bpf_object__for_each_program(prog, obj) {
		prog->sec_def = find_sec_def(prog->section_name);
		if (!prog->sec_def)
			/* couldn't guess, but user might manually specify */
			continue;

		if (prog->sec_def->is_sleepable)
			prog->prog_flags |= BPF_F_SLEEPABLE;
		bpf_program__set_type(prog, prog->sec_def->prog_type);
		bpf_program__set_expected_attach_type(prog,
				prog->sec_def->expected_attach_type);

		if (prog->sec_def->prog_type == BPF_PROG_TYPE_TRACING ||
		    prog->sec_def->prog_type == BPF_PROG_TYPE_EXT)
			prog->attach_prog_fd = OPTS_GET(opts, attach_prog_fd, 0);
	}

	return obj;
out:
	bpf_object__close(obj);
	return ERR_PTR(err);
}

static struct bpf_object *
__bpf_object__open_xattr(struct bpf_object_open_attr *attr, int flags)
{
	DECLARE_LIBBPF_OPTS(bpf_object_open_opts, opts,
		.relaxed_maps = flags & MAPS_RELAX_COMPAT,
	);

	/* param validation */
	if (!attr->file)
		return NULL;

	pr_debug("loading %s\n", attr->file);
	return __bpf_object__open(attr->file, NULL, 0, &opts);
}

struct bpf_object *bpf_object__open_xattr(struct bpf_object_open_attr *attr)
{
	return __bpf_object__open_xattr(attr, 0);
}

struct bpf_object *bpf_object__open(const char *path)
{
	struct bpf_object_open_attr attr = {
		.file		= path,
		.prog_type	= BPF_PROG_TYPE_UNSPEC,
	};

	return bpf_object__open_xattr(&attr);
}

struct bpf_object *
bpf_object__open_file(const char *path, const struct bpf_object_open_opts *opts)
{
	if (!path)
		return ERR_PTR(-EINVAL);

	pr_debug("loading %s\n", path);

	return __bpf_object__open(path, NULL, 0, opts);
}

struct bpf_object *
bpf_object__open_mem(const void *obj_buf, size_t obj_buf_sz,
		     const struct bpf_object_open_opts *opts)
{
	if (!obj_buf || obj_buf_sz == 0)
		return ERR_PTR(-EINVAL);

	return __bpf_object__open(NULL, obj_buf, obj_buf_sz, opts);
}

struct bpf_object *
bpf_object__open_buffer(const void *obj_buf, size_t obj_buf_sz,
			const char *name)
{
	DECLARE_LIBBPF_OPTS(bpf_object_open_opts, opts,
		.object_name = name,
		/* wrong default, but backwards-compatible */
		.relaxed_maps = true,
	);

	/* returning NULL is wrong, but backwards-compatible */
	if (!obj_buf || obj_buf_sz == 0)
		return NULL;

	return bpf_object__open_mem(obj_buf, obj_buf_sz, &opts);
}

int bpf_object__unload(struct bpf_object *obj)
{
	size_t i;

	if (!obj)
		return -EINVAL;

	for (i = 0; i < obj->nr_maps; i++) {
		zclose(obj->maps[i].fd);
		if (obj->maps[i].st_ops)
			zfree(&obj->maps[i].st_ops->kern_vdata);
	}

	for (i = 0; i < obj->nr_programs; i++)
		bpf_program__unload(&obj->programs[i]);

	return 0;
}

static int bpf_object__sanitize_maps(struct bpf_object *obj)
{
	struct bpf_map *m;

	bpf_object__for_each_map(m, obj) {
		if (!bpf_map__is_internal(m))
			continue;
		if (!kernel_supports(FEAT_GLOBAL_DATA)) {
			pr_warn("kernel doesn't support global data\n");
			return -ENOTSUP;
		}
		if (!kernel_supports(FEAT_ARRAY_MMAP))
			m->def.map_flags ^= BPF_F_MMAPABLE;
	}

	return 0;
}

static int bpf_object__read_kallsyms_file(struct bpf_object *obj)
{
	char sym_type, sym_name[500];
	unsigned long long sym_addr;
	struct extern_desc *ext;
	int ret, err = 0;
	FILE *f;

	f = fopen("/proc/kallsyms", "r");
	if (!f) {
		err = -errno;
		pr_warn("failed to open /proc/kallsyms: %d\n", err);
		return err;
	}

	while (true) {
		ret = fscanf(f, "%llx %c %499s%*[^\n]\n",
			     &sym_addr, &sym_type, sym_name);
		if (ret == EOF && feof(f))
			break;
		if (ret != 3) {
			pr_warn("failed to read kallsyms entry: %d\n", ret);
			err = -EINVAL;
			goto out;
		}

		ext = find_extern_by_name(obj, sym_name);
		if (!ext || ext->type != EXT_KSYM)
			continue;

		if (ext->is_set && ext->ksym.addr != sym_addr) {
			pr_warn("extern (ksym) '%s' resolution is ambiguous: 0x%llx or 0x%llx\n",
				sym_name, ext->ksym.addr, sym_addr);
			err = -EINVAL;
			goto out;
		}
		if (!ext->is_set) {
			ext->is_set = true;
			ext->ksym.addr = sym_addr;
			pr_debug("extern (ksym) %s=0x%llx\n", sym_name, sym_addr);
		}
	}

out:
	fclose(f);
	return err;
}

static int bpf_object__resolve_externs(struct bpf_object *obj,
				       const char *extra_kconfig)
{
	bool need_config = false, need_kallsyms = false;
	struct extern_desc *ext;
	void *kcfg_data = NULL;
	int err, i;

	if (obj->nr_extern == 0)
		return 0;

	if (obj->kconfig_map_idx >= 0)
		kcfg_data = obj->maps[obj->kconfig_map_idx].mmaped;

	for (i = 0; i < obj->nr_extern; i++) {
		ext = &obj->externs[i];

		if (ext->type == EXT_KCFG &&
		    strcmp(ext->name, "LINUX_KERNEL_VERSION") == 0) {
			void *ext_val = kcfg_data + ext->kcfg.data_off;
			__u32 kver = get_kernel_version();

			if (!kver) {
				pr_warn("failed to get kernel version\n");
				return -EINVAL;
			}
			err = set_kcfg_value_num(ext, ext_val, kver);
			if (err)
				return err;
			pr_debug("extern (kcfg) %s=0x%x\n", ext->name, kver);
		} else if (ext->type == EXT_KCFG &&
			   strncmp(ext->name, "CONFIG_", 7) == 0) {
			need_config = true;
		} else if (ext->type == EXT_KSYM) {
			need_kallsyms = true;
		} else {
			pr_warn("unrecognized extern '%s'\n", ext->name);
			return -EINVAL;
		}
	}
	if (need_config && extra_kconfig) {
		err = bpf_object__read_kconfig_mem(obj, extra_kconfig, kcfg_data);
		if (err)
			return -EINVAL;
		need_config = false;
		for (i = 0; i < obj->nr_extern; i++) {
			ext = &obj->externs[i];
			if (ext->type == EXT_KCFG && !ext->is_set) {
				need_config = true;
				break;
			}
		}
	}
	if (need_config) {
		err = bpf_object__read_kconfig_file(obj, kcfg_data);
		if (err)
			return -EINVAL;
	}
	if (need_kallsyms) {
		err = bpf_object__read_kallsyms_file(obj);
		if (err)
			return -EINVAL;
	}
	for (i = 0; i < obj->nr_extern; i++) {
		ext = &obj->externs[i];

		if (!ext->is_set && !ext->is_weak) {
			pr_warn("extern %s (strong) not resolved\n", ext->name);
			return -ESRCH;
		} else if (!ext->is_set) {
			pr_debug("extern %s (weak) not resolved, defaulting to zero\n",
				 ext->name);
		}
	}

	return 0;
}

int bpf_object__load_xattr(struct bpf_object_load_attr *attr)
{
	struct bpf_object *obj;
	int err, i;

	if (!attr)
		return -EINVAL;
	obj = attr->obj;
	if (!obj)
		return -EINVAL;

	if (obj->loaded) {
		pr_warn("object '%s': load can't be attempted twice\n", obj->name);
		return -EINVAL;
	}

	err = bpf_object__probe_loading(obj);
	err = err ? : bpf_object__resolve_externs(obj, obj->kconfig);
	err = err ? : bpf_object__sanitize_and_load_btf(obj);
	err = err ? : bpf_object__sanitize_maps(obj);
	err = err ? : bpf_object__load_vmlinux_btf(obj);
	err = err ? : bpf_object__init_kern_struct_ops_maps(obj);
	err = err ? : bpf_object__create_maps(obj);
	err = err ? : bpf_object__relocate(obj, attr->target_btf_path);
	err = err ? : bpf_object__load_progs(obj, attr->log_level);

	btf__free(obj->btf_vmlinux);
	obj->btf_vmlinux = NULL;

	obj->loaded = true; /* doesn't matter if successfully or not */

	if (err)
		goto out;

	return 0;
out:
	/* unpin any maps that were auto-pinned during load */
	for (i = 0; i < obj->nr_maps; i++)
		if (obj->maps[i].pinned && !obj->maps[i].reused)
			bpf_map__unpin(&obj->maps[i], NULL);

	bpf_object__unload(obj);
	pr_warn("failed to load object '%s'\n", obj->path);
	return err;
}

int bpf_object__load(struct bpf_object *obj)
{
	struct bpf_object_load_attr attr = {
		.obj = obj,
	};

	return bpf_object__load_xattr(&attr);
}

static int make_parent_dir(const char *path)
{
	char *cp, errmsg[STRERR_BUFSIZE];
	char *dname, *dir;
	int err = 0;

	dname = strdup(path);
	if (dname == NULL)
		return -ENOMEM;

	dir = dirname(dname);
	if (mkdir(dir, 0700) && errno != EEXIST)
		err = -errno;

	free(dname);
	if (err) {
		cp = libbpf_strerror_r(-err, errmsg, sizeof(errmsg));
		pr_warn("failed to mkdir %s: %s\n", path, cp);
	}
	return err;
}

static int check_path(const char *path)
{
	char *cp, errmsg[STRERR_BUFSIZE];
	struct statfs st_fs;
	char *dname, *dir;
	int err = 0;

	if (path == NULL)
		return -EINVAL;

	dname = strdup(path);
	if (dname == NULL)
		return -ENOMEM;

	dir = dirname(dname);
	if (statfs(dir, &st_fs)) {
		cp = libbpf_strerror_r(errno, errmsg, sizeof(errmsg));
		pr_warn("failed to statfs %s: %s\n", dir, cp);
		err = -errno;
	}
	free(dname);

	if (!err && st_fs.f_type != BPF_FS_MAGIC) {
		pr_warn("specified path %s is not on BPF FS\n", path);
		err = -EINVAL;
	}

	return err;
}

int bpf_program__pin_instance(struct bpf_program *prog, const char *path,
			      int instance)
{
	char *cp, errmsg[STRERR_BUFSIZE];
	int err;

	err = make_parent_dir(path);
	if (err)
		return err;

	err = check_path(path);
	if (err)
		return err;

	if (prog == NULL) {
		pr_warn("invalid program pointer\n");
		return -EINVAL;
	}

	if (instance < 0 || instance >= prog->instances.nr) {
		pr_warn("invalid prog instance %d of prog %s (max %d)\n",
			instance, prog->section_name, prog->instances.nr);
		return -EINVAL;
	}

	if (bpf_obj_pin(prog->instances.fds[instance], path)) {
		err = -errno;
		cp = libbpf_strerror_r(err, errmsg, sizeof(errmsg));
		pr_warn("failed to pin program: %s\n", cp);
		return err;
	}
	pr_debug("pinned program '%s'\n", path);

	return 0;
}

int bpf_program__unpin_instance(struct bpf_program *prog, const char *path,
				int instance)
{
	int err;

	err = check_path(path);
	if (err)
		return err;

	if (prog == NULL) {
		pr_warn("invalid program pointer\n");
		return -EINVAL;
	}

	if (instance < 0 || instance >= prog->instances.nr) {
		pr_warn("invalid prog instance %d of prog %s (max %d)\n",
			instance, prog->section_name, prog->instances.nr);
		return -EINVAL;
	}

	err = unlink(path);
	if (err != 0)
		return -errno;
	pr_debug("unpinned program '%s'\n", path);

	return 0;
}

int bpf_program__pin(struct bpf_program *prog, const char *path)
{
	int i, err;

	err = make_parent_dir(path);
	if (err)
		return err;

	err = check_path(path);
	if (err)
		return err;

	if (prog == NULL) {
		pr_warn("invalid program pointer\n");
		return -EINVAL;
	}

	if (prog->instances.nr <= 0) {
		pr_warn("no instances of prog %s to pin\n",
			   prog->section_name);
		return -EINVAL;
	}

	if (prog->instances.nr == 1) {
		/* don't create subdirs when pinning single instance */
		return bpf_program__pin_instance(prog, path, 0);
	}

	for (i = 0; i < prog->instances.nr; i++) {
		char buf[PATH_MAX];
		int len;

		len = snprintf(buf, PATH_MAX, "%s/%d", path, i);
		if (len < 0) {
			err = -EINVAL;
			goto err_unpin;
		} else if (len >= PATH_MAX) {
			err = -ENAMETOOLONG;
			goto err_unpin;
		}

		err = bpf_program__pin_instance(prog, buf, i);
		if (err)
			goto err_unpin;
	}

	return 0;

err_unpin:
	for (i = i - 1; i >= 0; i--) {
		char buf[PATH_MAX];
		int len;

		len = snprintf(buf, PATH_MAX, "%s/%d", path, i);
		if (len < 0)
			continue;
		else if (len >= PATH_MAX)
			continue;

		bpf_program__unpin_instance(prog, buf, i);
	}

	rmdir(path);

	return err;
}

int bpf_program__unpin(struct bpf_program *prog, const char *path)
{
	int i, err;

	err = check_path(path);
	if (err)
		return err;

	if (prog == NULL) {
		pr_warn("invalid program pointer\n");
		return -EINVAL;
	}

	if (prog->instances.nr <= 0) {
		pr_warn("no instances of prog %s to pin\n",
			   prog->section_name);
		return -EINVAL;
	}

	if (prog->instances.nr == 1) {
		/* don't create subdirs when pinning single instance */
		return bpf_program__unpin_instance(prog, path, 0);
	}

	for (i = 0; i < prog->instances.nr; i++) {
		char buf[PATH_MAX];
		int len;

		len = snprintf(buf, PATH_MAX, "%s/%d", path, i);
		if (len < 0)
			return -EINVAL;
		else if (len >= PATH_MAX)
			return -ENAMETOOLONG;

		err = bpf_program__unpin_instance(prog, buf, i);
		if (err)
			return err;
	}

	err = rmdir(path);
	if (err)
		return -errno;

	return 0;
}

int bpf_map__pin(struct bpf_map *map, const char *path)
{
	char *cp, errmsg[STRERR_BUFSIZE];
	int err;

	if (map == NULL) {
		pr_warn("invalid map pointer\n");
		return -EINVAL;
	}

	if (map->pin_path) {
		if (path && strcmp(path, map->pin_path)) {
			pr_warn("map '%s' already has pin path '%s' different from '%s'\n",
				bpf_map__name(map), map->pin_path, path);
			return -EINVAL;
		} else if (map->pinned) {
			pr_debug("map '%s' already pinned at '%s'; not re-pinning\n",
				 bpf_map__name(map), map->pin_path);
			return 0;
		}
	} else {
		if (!path) {
			pr_warn("missing a path to pin map '%s' at\n",
				bpf_map__name(map));
			return -EINVAL;
		} else if (map->pinned) {
			pr_warn("map '%s' already pinned\n", bpf_map__name(map));
			return -EEXIST;
		}

		map->pin_path = strdup(path);
		if (!map->pin_path) {
			err = -errno;
			goto out_err;
		}
	}

	err = make_parent_dir(map->pin_path);
	if (err)
		return err;

	err = check_path(map->pin_path);
	if (err)
		return err;

	if (bpf_obj_pin(map->fd, map->pin_path)) {
		err = -errno;
		goto out_err;
	}

	map->pinned = true;
	pr_debug("pinned map '%s'\n", map->pin_path);

	return 0;

out_err:
	cp = libbpf_strerror_r(-err, errmsg, sizeof(errmsg));
	pr_warn("failed to pin map: %s\n", cp);
	return err;
}

int bpf_map__unpin(struct bpf_map *map, const char *path)
{
	int err;

	if (map == NULL) {
		pr_warn("invalid map pointer\n");
		return -EINVAL;
	}

	if (map->pin_path) {
		if (path && strcmp(path, map->pin_path)) {
			pr_warn("map '%s' already has pin path '%s' different from '%s'\n",
				bpf_map__name(map), map->pin_path, path);
			return -EINVAL;
		}
		path = map->pin_path;
	} else if (!path) {
		pr_warn("no path to unpin map '%s' from\n",
			bpf_map__name(map));
		return -EINVAL;
	}

	err = check_path(path);
	if (err)
		return err;

	err = unlink(path);
	if (err != 0)
		return -errno;

	map->pinned = false;
	pr_debug("unpinned map '%s' from '%s'\n", bpf_map__name(map), path);

	return 0;
}

int bpf_map__set_pin_path(struct bpf_map *map, const char *path)
{
	char *new = NULL;

	if (path) {
		new = strdup(path);
		if (!new)
			return -errno;
	}

	free(map->pin_path);
	map->pin_path = new;
	return 0;
}

const char *bpf_map__get_pin_path(const struct bpf_map *map)
{
	return map->pin_path;
}

bool bpf_map__is_pinned(const struct bpf_map *map)
{
	return map->pinned;
}

int bpf_object__pin_maps(struct bpf_object *obj, const char *path)
{
	struct bpf_map *map;
	int err;

	if (!obj)
		return -ENOENT;

	if (!obj->loaded) {
		pr_warn("object not yet loaded; load it first\n");
		return -ENOENT;
	}

	bpf_object__for_each_map(map, obj) {
		char *pin_path = NULL;
		char buf[PATH_MAX];

		if (path) {
			int len;

			len = snprintf(buf, PATH_MAX, "%s/%s", path,
				       bpf_map__name(map));
			if (len < 0) {
				err = -EINVAL;
				goto err_unpin_maps;
			} else if (len >= PATH_MAX) {
				err = -ENAMETOOLONG;
				goto err_unpin_maps;
			}
			pin_path = buf;
		} else if (!map->pin_path) {
			continue;
		}

		err = bpf_map__pin(map, pin_path);
		if (err)
			goto err_unpin_maps;
	}

	return 0;

err_unpin_maps:
	while ((map = bpf_map__prev(map, obj))) {
		if (!map->pin_path)
			continue;

		bpf_map__unpin(map, NULL);
	}

	return err;
}

int bpf_object__unpin_maps(struct bpf_object *obj, const char *path)
{
	struct bpf_map *map;
	int err;

	if (!obj)
		return -ENOENT;

	bpf_object__for_each_map(map, obj) {
		char *pin_path = NULL;
		char buf[PATH_MAX];

		if (path) {
			int len;

			len = snprintf(buf, PATH_MAX, "%s/%s", path,
				       bpf_map__name(map));
			if (len < 0)
				return -EINVAL;
			else if (len >= PATH_MAX)
				return -ENAMETOOLONG;
			pin_path = buf;
		} else if (!map->pin_path) {
			continue;
		}

		err = bpf_map__unpin(map, pin_path);
		if (err)
			return err;
	}

	return 0;
}

int bpf_object__pin_programs(struct bpf_object *obj, const char *path)
{
	struct bpf_program *prog;
	int err;

	if (!obj)
		return -ENOENT;

	if (!obj->loaded) {
		pr_warn("object not yet loaded; load it first\n");
		return -ENOENT;
	}

	bpf_object__for_each_program(prog, obj) {
		char buf[PATH_MAX];
		int len;

		len = snprintf(buf, PATH_MAX, "%s/%s", path,
			       prog->pin_name);
		if (len < 0) {
			err = -EINVAL;
			goto err_unpin_programs;
		} else if (len >= PATH_MAX) {
			err = -ENAMETOOLONG;
			goto err_unpin_programs;
		}

		err = bpf_program__pin(prog, buf);
		if (err)
			goto err_unpin_programs;
	}

	return 0;

err_unpin_programs:
	while ((prog = bpf_program__prev(prog, obj))) {
		char buf[PATH_MAX];
		int len;

		len = snprintf(buf, PATH_MAX, "%s/%s", path,
			       prog->pin_name);
		if (len < 0)
			continue;
		else if (len >= PATH_MAX)
			continue;

		bpf_program__unpin(prog, buf);
	}

	return err;
}

int bpf_object__unpin_programs(struct bpf_object *obj, const char *path)
{
	struct bpf_program *prog;
	int err;

	if (!obj)
		return -ENOENT;

	bpf_object__for_each_program(prog, obj) {
		char buf[PATH_MAX];
		int len;

		len = snprintf(buf, PATH_MAX, "%s/%s", path,
			       prog->pin_name);
		if (len < 0)
			return -EINVAL;
		else if (len >= PATH_MAX)
			return -ENAMETOOLONG;

		err = bpf_program__unpin(prog, buf);
		if (err)
			return err;
	}

	return 0;
}

int bpf_object__pin(struct bpf_object *obj, const char *path)
{
	int err;

	err = bpf_object__pin_maps(obj, path);
	if (err)
		return err;

	err = bpf_object__pin_programs(obj, path);
	if (err) {
		bpf_object__unpin_maps(obj, path);
		return err;
	}

	return 0;
}

static void bpf_map__destroy(struct bpf_map *map)
{
	if (map->clear_priv)
		map->clear_priv(map, map->priv);
	map->priv = NULL;
	map->clear_priv = NULL;

	if (map->inner_map) {
		bpf_map__destroy(map->inner_map);
		zfree(&map->inner_map);
	}

	zfree(&map->init_slots);
	map->init_slots_sz = 0;

	if (map->mmaped) {
		munmap(map->mmaped, bpf_map_mmap_sz(map));
		map->mmaped = NULL;
	}

	if (map->st_ops) {
		zfree(&map->st_ops->data);
		zfree(&map->st_ops->progs);
		zfree(&map->st_ops->kern_func_off);
		zfree(&map->st_ops);
	}

	zfree(&map->name);
	zfree(&map->pin_path);

	if (map->fd >= 0)
		zclose(map->fd);
}

void bpf_object__close(struct bpf_object *obj)
{
	size_t i;

	if (IS_ERR_OR_NULL(obj))
		return;

	if (obj->clear_priv)
		obj->clear_priv(obj, obj->priv);

	bpf_object__elf_finish(obj);
	bpf_object__unload(obj);
	btf__free(obj->btf);
	btf_ext__free(obj->btf_ext);

	for (i = 0; i < obj->nr_maps; i++)
		bpf_map__destroy(&obj->maps[i]);

	zfree(&obj->kconfig);
	zfree(&obj->externs);
	obj->nr_extern = 0;

	zfree(&obj->maps);
	obj->nr_maps = 0;

	if (obj->programs && obj->nr_programs) {
		for (i = 0; i < obj->nr_programs; i++)
			bpf_program__exit(&obj->programs[i]);
	}
	zfree(&obj->programs);

	list_del(&obj->list);
	free(obj);
}

struct bpf_object *
bpf_object__next(struct bpf_object *prev)
{
	struct bpf_object *next;

	if (!prev)
		next = list_first_entry(&bpf_objects_list,
					struct bpf_object,
					list);
	else
		next = list_next_entry(prev, list);

	/* Empty list is noticed here so don't need checking on entry. */
	if (&next->list == &bpf_objects_list)
		return NULL;

	return next;
}

const char *bpf_object__name(const struct bpf_object *obj)
{
	return obj ? obj->name : ERR_PTR(-EINVAL);
}

unsigned int bpf_object__kversion(const struct bpf_object *obj)
{
	return obj ? obj->kern_version : 0;
}

struct btf *bpf_object__btf(const struct bpf_object *obj)
{
	return obj ? obj->btf : NULL;
}

int bpf_object__btf_fd(const struct bpf_object *obj)
{
	return obj->btf ? btf__fd(obj->btf) : -1;
}

int bpf_object__set_priv(struct bpf_object *obj, void *priv,
			 bpf_object_clear_priv_t clear_priv)
{
	if (obj->priv && obj->clear_priv)
		obj->clear_priv(obj, obj->priv);

	obj->priv = priv;
	obj->clear_priv = clear_priv;
	return 0;
}

void *bpf_object__priv(const struct bpf_object *obj)
{
	return obj ? obj->priv : ERR_PTR(-EINVAL);
}

static struct bpf_program *
__bpf_program__iter(const struct bpf_program *p, const struct bpf_object *obj,
		    bool forward)
{
	size_t nr_programs = obj->nr_programs;
	ssize_t idx;

	if (!nr_programs)
		return NULL;

	if (!p)
		/* Iter from the beginning */
		return forward ? &obj->programs[0] :
			&obj->programs[nr_programs - 1];

	if (p->obj != obj) {
		pr_warn("error: program handler doesn't match object\n");
		return NULL;
	}

	idx = (p - obj->programs) + (forward ? 1 : -1);
	if (idx >= obj->nr_programs || idx < 0)
		return NULL;
	return &obj->programs[idx];
}

struct bpf_program *
bpf_program__next(struct bpf_program *prev, const struct bpf_object *obj)
{
	struct bpf_program *prog = prev;

	do {
		prog = __bpf_program__iter(prog, obj, true);
	} while (prog && bpf_program__is_function_storage(prog, obj));

	return prog;
}

struct bpf_program *
bpf_program__prev(struct bpf_program *next, const struct bpf_object *obj)
{
	struct bpf_program *prog = next;

	do {
		prog = __bpf_program__iter(prog, obj, false);
	} while (prog && bpf_program__is_function_storage(prog, obj));

	return prog;
}

int bpf_program__set_priv(struct bpf_program *prog, void *priv,
			  bpf_program_clear_priv_t clear_priv)
{
	if (prog->priv && prog->clear_priv)
		prog->clear_priv(prog, prog->priv);

	prog->priv = priv;
	prog->clear_priv = clear_priv;
	return 0;
}

void *bpf_program__priv(const struct bpf_program *prog)
{
	return prog ? prog->priv : ERR_PTR(-EINVAL);
}

void bpf_program__set_ifindex(struct bpf_program *prog, __u32 ifindex)
{
	prog->prog_ifindex = ifindex;
}

const char *bpf_program__name(const struct bpf_program *prog)
{
	return prog->name;
}

const char *bpf_program__title(const struct bpf_program *prog, bool needs_copy)
{
	const char *title;

	title = prog->section_name;
	if (needs_copy) {
		title = strdup(title);
		if (!title) {
			pr_warn("failed to strdup program title\n");
			return ERR_PTR(-ENOMEM);
		}
	}

	return title;
}

bool bpf_program__autoload(const struct bpf_program *prog)
{
	return prog->load;
}

int bpf_program__set_autoload(struct bpf_program *prog, bool autoload)
{
	if (prog->obj->loaded)
		return -EINVAL;

	prog->load = autoload;
	return 0;
}

int bpf_program__fd(const struct bpf_program *prog)
{
	return bpf_program__nth_fd(prog, 0);
}

size_t bpf_program__size(const struct bpf_program *prog)
{
	return prog->insns_cnt * BPF_INSN_SZ;
}

int bpf_program__set_prep(struct bpf_program *prog, int nr_instances,
			  bpf_program_prep_t prep)
{
	int *instances_fds;

	if (nr_instances <= 0 || !prep)
		return -EINVAL;

	if (prog->instances.nr > 0 || prog->instances.fds) {
		pr_warn("Can't set pre-processor after loading\n");
		return -EINVAL;
	}

	instances_fds = malloc(sizeof(int) * nr_instances);
	if (!instances_fds) {
		pr_warn("alloc memory failed for fds\n");
		return -ENOMEM;
	}

	/* fill all fd with -1 */
	memset(instances_fds, -1, sizeof(int) * nr_instances);

	prog->instances.nr = nr_instances;
	prog->instances.fds = instances_fds;
	prog->preprocessor = prep;
	return 0;
}

int bpf_program__nth_fd(const struct bpf_program *prog, int n)
{
	int fd;

	if (!prog)
		return -EINVAL;

	if (n >= prog->instances.nr || n < 0) {
		pr_warn("Can't get the %dth fd from program %s: only %d instances\n",
			n, prog->section_name, prog->instances.nr);
		return -EINVAL;
	}

	fd = prog->instances.fds[n];
	if (fd < 0) {
		pr_warn("%dth instance of program '%s' is invalid\n",
			n, prog->section_name);
		return -ENOENT;
	}

	return fd;
}

enum bpf_prog_type bpf_program__get_type(struct bpf_program *prog)
{
	return prog->type;
}

void bpf_program__set_type(struct bpf_program *prog, enum bpf_prog_type type)
{
	prog->type = type;
}

static bool bpf_program__is_type(const struct bpf_program *prog,
				 enum bpf_prog_type type)
{
	return prog ? (prog->type == type) : false;
}

#define BPF_PROG_TYPE_FNS(NAME, TYPE)				\
int bpf_program__set_##NAME(struct bpf_program *prog)		\
{								\
	if (!prog)						\
		return -EINVAL;					\
	bpf_program__set_type(prog, TYPE);			\
	return 0;						\
}								\
								\
bool bpf_program__is_##NAME(const struct bpf_program *prog)	\
{								\
	return bpf_program__is_type(prog, TYPE);		\
}								\

BPF_PROG_TYPE_FNS(socket_filter, BPF_PROG_TYPE_SOCKET_FILTER);
BPF_PROG_TYPE_FNS(lsm, BPF_PROG_TYPE_LSM);
BPF_PROG_TYPE_FNS(kprobe, BPF_PROG_TYPE_KPROBE);
BPF_PROG_TYPE_FNS(sched_cls, BPF_PROG_TYPE_SCHED_CLS);
BPF_PROG_TYPE_FNS(sched_act, BPF_PROG_TYPE_SCHED_ACT);
BPF_PROG_TYPE_FNS(tracepoint, BPF_PROG_TYPE_TRACEPOINT);
BPF_PROG_TYPE_FNS(raw_tracepoint, BPF_PROG_TYPE_RAW_TRACEPOINT);
BPF_PROG_TYPE_FNS(xdp, BPF_PROG_TYPE_XDP);
BPF_PROG_TYPE_FNS(perf_event, BPF_PROG_TYPE_PERF_EVENT);
BPF_PROG_TYPE_FNS(tracing, BPF_PROG_TYPE_TRACING);
BPF_PROG_TYPE_FNS(struct_ops, BPF_PROG_TYPE_STRUCT_OPS);
BPF_PROG_TYPE_FNS(extension, BPF_PROG_TYPE_EXT);
BPF_PROG_TYPE_FNS(sk_lookup, BPF_PROG_TYPE_SK_LOOKUP);

enum bpf_attach_type
bpf_program__get_expected_attach_type(struct bpf_program *prog)
{
	return prog->expected_attach_type;
}

void bpf_program__set_expected_attach_type(struct bpf_program *prog,
					   enum bpf_attach_type type)
{
	prog->expected_attach_type = type;
}

#define BPF_PROG_SEC_IMPL(string, ptype, eatype, eatype_optional,	    \
			  attachable, attach_btf)			    \
	{								    \
		.sec = string,						    \
		.len = sizeof(string) - 1,				    \
		.prog_type = ptype,					    \
		.expected_attach_type = eatype,				    \
		.is_exp_attach_type_optional = eatype_optional,		    \
		.is_attachable = attachable,				    \
		.is_attach_btf = attach_btf,				    \
	}

/* Programs that can NOT be attached. */
#define BPF_PROG_SEC(string, ptype) BPF_PROG_SEC_IMPL(string, ptype, 0, 0, 0, 0)

/* Programs that can be attached. */
#define BPF_APROG_SEC(string, ptype, atype) \
	BPF_PROG_SEC_IMPL(string, ptype, atype, true, 1, 0)

/* Programs that must specify expected attach type at load time. */
#define BPF_EAPROG_SEC(string, ptype, eatype) \
	BPF_PROG_SEC_IMPL(string, ptype, eatype, false, 1, 0)

/* Programs that use BTF to identify attach point */
#define BPF_PROG_BTF(string, ptype, eatype) \
	BPF_PROG_SEC_IMPL(string, ptype, eatype, false, 0, 1)

/* Programs that can be attached but attach type can't be identified by section
 * name. Kept for backward compatibility.
 */
#define BPF_APROG_COMPAT(string, ptype) BPF_PROG_SEC(string, ptype)

#define SEC_DEF(sec_pfx, ptype, ...) {					    \
	.sec = sec_pfx,							    \
	.len = sizeof(sec_pfx) - 1,					    \
	.prog_type = BPF_PROG_TYPE_##ptype,				    \
	__VA_ARGS__							    \
}

static struct bpf_link *attach_kprobe(const struct bpf_sec_def *sec,
				      struct bpf_program *prog);
static struct bpf_link *attach_tp(const struct bpf_sec_def *sec,
				  struct bpf_program *prog);
static struct bpf_link *attach_raw_tp(const struct bpf_sec_def *sec,
				      struct bpf_program *prog);
static struct bpf_link *attach_trace(const struct bpf_sec_def *sec,
				     struct bpf_program *prog);
static struct bpf_link *attach_lsm(const struct bpf_sec_def *sec,
				   struct bpf_program *prog);
static struct bpf_link *attach_iter(const struct bpf_sec_def *sec,
				    struct bpf_program *prog);

static const struct bpf_sec_def section_defs[] = {
	BPF_PROG_SEC("socket",			BPF_PROG_TYPE_SOCKET_FILTER),
	BPF_PROG_SEC("sk_reuseport",		BPF_PROG_TYPE_SK_REUSEPORT),
	SEC_DEF("kprobe/", KPROBE,
		.attach_fn = attach_kprobe),
	BPF_PROG_SEC("uprobe/",			BPF_PROG_TYPE_KPROBE),
	SEC_DEF("kretprobe/", KPROBE,
		.attach_fn = attach_kprobe),
	BPF_PROG_SEC("uretprobe/",		BPF_PROG_TYPE_KPROBE),
	BPF_PROG_SEC("classifier",		BPF_PROG_TYPE_SCHED_CLS),
	BPF_PROG_SEC("action",			BPF_PROG_TYPE_SCHED_ACT),
	SEC_DEF("tracepoint/", TRACEPOINT,
		.attach_fn = attach_tp),
	SEC_DEF("tp/", TRACEPOINT,
		.attach_fn = attach_tp),
	SEC_DEF("raw_tracepoint/", RAW_TRACEPOINT,
		.attach_fn = attach_raw_tp),
	SEC_DEF("raw_tp/", RAW_TRACEPOINT,
		.attach_fn = attach_raw_tp),
	SEC_DEF("tp_btf/", TRACING,
		.expected_attach_type = BPF_TRACE_RAW_TP,
		.is_attach_btf = true,
		.attach_fn = attach_trace),
	SEC_DEF("fentry/", TRACING,
		.expected_attach_type = BPF_TRACE_FENTRY,
		.is_attach_btf = true,
		.attach_fn = attach_trace),
	SEC_DEF("fmod_ret/", TRACING,
		.expected_attach_type = BPF_MODIFY_RETURN,
		.is_attach_btf = true,
		.attach_fn = attach_trace),
	SEC_DEF("fexit/", TRACING,
		.expected_attach_type = BPF_TRACE_FEXIT,
		.is_attach_btf = true,
		.attach_fn = attach_trace),
	SEC_DEF("fentry.s/", TRACING,
		.expected_attach_type = BPF_TRACE_FENTRY,
		.is_attach_btf = true,
		.is_sleepable = true,
		.attach_fn = attach_trace),
	SEC_DEF("fmod_ret.s/", TRACING,
		.expected_attach_type = BPF_MODIFY_RETURN,
		.is_attach_btf = true,
		.is_sleepable = true,
		.attach_fn = attach_trace),
	SEC_DEF("fexit.s/", TRACING,
		.expected_attach_type = BPF_TRACE_FEXIT,
		.is_attach_btf = true,
		.is_sleepable = true,
		.attach_fn = attach_trace),
	SEC_DEF("freplace/", EXT,
		.is_attach_btf = true,
		.attach_fn = attach_trace),
	SEC_DEF("lsm/", LSM,
		.is_attach_btf = true,
		.expected_attach_type = BPF_LSM_MAC,
		.attach_fn = attach_lsm),
	SEC_DEF("lsm.s/", LSM,
		.is_attach_btf = true,
		.is_sleepable = true,
		.expected_attach_type = BPF_LSM_MAC,
		.attach_fn = attach_lsm),
	SEC_DEF("iter/", TRACING,
		.expected_attach_type = BPF_TRACE_ITER,
		.is_attach_btf = true,
		.attach_fn = attach_iter),
	BPF_EAPROG_SEC("xdp_devmap/",		BPF_PROG_TYPE_XDP,
						BPF_XDP_DEVMAP),
	BPF_EAPROG_SEC("xdp_cpumap/",		BPF_PROG_TYPE_XDP,
						BPF_XDP_CPUMAP),
	BPF_EAPROG_SEC("xdp",			BPF_PROG_TYPE_XDP,
						BPF_XDP),
	BPF_PROG_SEC("perf_event",		BPF_PROG_TYPE_PERF_EVENT),
	BPF_PROG_SEC("lwt_in",			BPF_PROG_TYPE_LWT_IN),
	BPF_PROG_SEC("lwt_out",			BPF_PROG_TYPE_LWT_OUT),
	BPF_PROG_SEC("lwt_xmit",		BPF_PROG_TYPE_LWT_XMIT),
	BPF_PROG_SEC("lwt_seg6local",		BPF_PROG_TYPE_LWT_SEG6LOCAL),
	BPF_APROG_SEC("cgroup_skb/ingress",	BPF_PROG_TYPE_CGROUP_SKB,
						BPF_CGROUP_INET_INGRESS),
	BPF_APROG_SEC("cgroup_skb/egress",	BPF_PROG_TYPE_CGROUP_SKB,
						BPF_CGROUP_INET_EGRESS),
	BPF_APROG_COMPAT("cgroup/skb",		BPF_PROG_TYPE_CGROUP_SKB),
	BPF_EAPROG_SEC("cgroup/sock_create",	BPF_PROG_TYPE_CGROUP_SOCK,
						BPF_CGROUP_INET_SOCK_CREATE),
	BPF_EAPROG_SEC("cgroup/sock_release",	BPF_PROG_TYPE_CGROUP_SOCK,
						BPF_CGROUP_INET_SOCK_RELEASE),
	BPF_APROG_SEC("cgroup/sock",		BPF_PROG_TYPE_CGROUP_SOCK,
						BPF_CGROUP_INET_SOCK_CREATE),
	BPF_EAPROG_SEC("cgroup/post_bind4",	BPF_PROG_TYPE_CGROUP_SOCK,
						BPF_CGROUP_INET4_POST_BIND),
	BPF_EAPROG_SEC("cgroup/post_bind6",	BPF_PROG_TYPE_CGROUP_SOCK,
						BPF_CGROUP_INET6_POST_BIND),
	BPF_APROG_SEC("cgroup/dev",		BPF_PROG_TYPE_CGROUP_DEVICE,
						BPF_CGROUP_DEVICE),
	BPF_APROG_SEC("sockops",		BPF_PROG_TYPE_SOCK_OPS,
						BPF_CGROUP_SOCK_OPS),
	BPF_APROG_SEC("sk_skb/stream_parser",	BPF_PROG_TYPE_SK_SKB,
						BPF_SK_SKB_STREAM_PARSER),
	BPF_APROG_SEC("sk_skb/stream_verdict",	BPF_PROG_TYPE_SK_SKB,
						BPF_SK_SKB_STREAM_VERDICT),
	BPF_APROG_COMPAT("sk_skb",		BPF_PROG_TYPE_SK_SKB),
	BPF_APROG_SEC("sk_msg",			BPF_PROG_TYPE_SK_MSG,
						BPF_SK_MSG_VERDICT),
	BPF_APROG_SEC("lirc_mode2",		BPF_PROG_TYPE_LIRC_MODE2,
						BPF_LIRC_MODE2),
	BPF_APROG_SEC("flow_dissector",		BPF_PROG_TYPE_FLOW_DISSECTOR,
						BPF_FLOW_DISSECTOR),
	BPF_EAPROG_SEC("cgroup/bind4",		BPF_PROG_TYPE_CGROUP_SOCK_ADDR,
						BPF_CGROUP_INET4_BIND),
	BPF_EAPROG_SEC("cgroup/bind6",		BPF_PROG_TYPE_CGROUP_SOCK_ADDR,
						BPF_CGROUP_INET6_BIND),
	BPF_EAPROG_SEC("cgroup/connect4",	BPF_PROG_TYPE_CGROUP_SOCK_ADDR,
						BPF_CGROUP_INET4_CONNECT),
	BPF_EAPROG_SEC("cgroup/connect6",	BPF_PROG_TYPE_CGROUP_SOCK_ADDR,
						BPF_CGROUP_INET6_CONNECT),
	BPF_EAPROG_SEC("cgroup/sendmsg4",	BPF_PROG_TYPE_CGROUP_SOCK_ADDR,
						BPF_CGROUP_UDP4_SENDMSG),
	BPF_EAPROG_SEC("cgroup/sendmsg6",	BPF_PROG_TYPE_CGROUP_SOCK_ADDR,
						BPF_CGROUP_UDP6_SENDMSG),
	BPF_EAPROG_SEC("cgroup/recvmsg4",	BPF_PROG_TYPE_CGROUP_SOCK_ADDR,
						BPF_CGROUP_UDP4_RECVMSG),
	BPF_EAPROG_SEC("cgroup/recvmsg6",	BPF_PROG_TYPE_CGROUP_SOCK_ADDR,
						BPF_CGROUP_UDP6_RECVMSG),
	BPF_EAPROG_SEC("cgroup/getpeername4",	BPF_PROG_TYPE_CGROUP_SOCK_ADDR,
						BPF_CGROUP_INET4_GETPEERNAME),
	BPF_EAPROG_SEC("cgroup/getpeername6",	BPF_PROG_TYPE_CGROUP_SOCK_ADDR,
						BPF_CGROUP_INET6_GETPEERNAME),
	BPF_EAPROG_SEC("cgroup/getsockname4",	BPF_PROG_TYPE_CGROUP_SOCK_ADDR,
						BPF_CGROUP_INET4_GETSOCKNAME),
	BPF_EAPROG_SEC("cgroup/getsockname6",	BPF_PROG_TYPE_CGROUP_SOCK_ADDR,
						BPF_CGROUP_INET6_GETSOCKNAME),
	BPF_EAPROG_SEC("cgroup/sysctl",		BPF_PROG_TYPE_CGROUP_SYSCTL,
						BPF_CGROUP_SYSCTL),
	BPF_EAPROG_SEC("cgroup/getsockopt",	BPF_PROG_TYPE_CGROUP_SOCKOPT,
						BPF_CGROUP_GETSOCKOPT),
	BPF_EAPROG_SEC("cgroup/setsockopt",	BPF_PROG_TYPE_CGROUP_SOCKOPT,
						BPF_CGROUP_SETSOCKOPT),
	BPF_PROG_SEC("struct_ops",		BPF_PROG_TYPE_STRUCT_OPS),
	BPF_EAPROG_SEC("sk_lookup/",		BPF_PROG_TYPE_SK_LOOKUP,
						BPF_SK_LOOKUP),
};

#undef BPF_PROG_SEC_IMPL
#undef BPF_PROG_SEC
#undef BPF_APROG_SEC
#undef BPF_EAPROG_SEC
#undef BPF_APROG_COMPAT
#undef SEC_DEF

#define MAX_TYPE_NAME_SIZE 32

static const struct bpf_sec_def *find_sec_def(const char *sec_name)
{
	int i, n = ARRAY_SIZE(section_defs);

	for (i = 0; i < n; i++) {
		if (strncmp(sec_name,
			    section_defs[i].sec, section_defs[i].len))
			continue;
		return &section_defs[i];
	}
	return NULL;
}

static char *libbpf_get_type_names(bool attach_type)
{
	int i, len = ARRAY_SIZE(section_defs) * MAX_TYPE_NAME_SIZE;
	char *buf;

	buf = malloc(len);
	if (!buf)
		return NULL;

	buf[0] = '\0';
	/* Forge string buf with all available names */
	for (i = 0; i < ARRAY_SIZE(section_defs); i++) {
		if (attach_type && !section_defs[i].is_attachable)
			continue;

		if (strlen(buf) + strlen(section_defs[i].sec) + 2 > len) {
			free(buf);
			return NULL;
		}
		strcat(buf, " ");
		strcat(buf, section_defs[i].sec);
	}

	return buf;
}

int libbpf_prog_type_by_name(const char *name, enum bpf_prog_type *prog_type,
			     enum bpf_attach_type *expected_attach_type)
{
	const struct bpf_sec_def *sec_def;
	char *type_names;

	if (!name)
		return -EINVAL;

	sec_def = find_sec_def(name);
	if (sec_def) {
		*prog_type = sec_def->prog_type;
		*expected_attach_type = sec_def->expected_attach_type;
		return 0;
	}

	pr_debug("failed to guess program type from ELF section '%s'\n", name);
	type_names = libbpf_get_type_names(false);
	if (type_names != NULL) {
		pr_debug("supported section(type) names are:%s\n", type_names);
		free(type_names);
	}

	return -ESRCH;
}

static struct bpf_map *find_struct_ops_map_by_offset(struct bpf_object *obj,
						     size_t offset)
{
	struct bpf_map *map;
	size_t i;

	for (i = 0; i < obj->nr_maps; i++) {
		map = &obj->maps[i];
		if (!bpf_map__is_struct_ops(map))
			continue;
		if (map->sec_offset <= offset &&
		    offset - map->sec_offset < map->def.value_size)
			return map;
	}

	return NULL;
}

/* Collect the reloc from ELF and populate the st_ops->progs[] */
static int bpf_object__collect_st_ops_relos(struct bpf_object *obj,
					    GElf_Shdr *shdr, Elf_Data *data)
{
	const struct btf_member *member;
	struct bpf_struct_ops *st_ops;
	struct bpf_program *prog;
	unsigned int shdr_idx;
	const struct btf *btf;
	struct bpf_map *map;
	Elf_Data *symbols;
	unsigned int moff;
	const char *name;
	__u32 member_idx;
	GElf_Sym sym;
	GElf_Rel rel;
	int i, nrels;

	symbols = obj->efile.symbols;
	btf = obj->btf;
	nrels = shdr->sh_size / shdr->sh_entsize;
	for (i = 0; i < nrels; i++) {
		if (!gelf_getrel(data, i, &rel)) {
			pr_warn("struct_ops reloc: failed to get %d reloc\n", i);
			return -LIBBPF_ERRNO__FORMAT;
		}

		if (!gelf_getsym(symbols, GELF_R_SYM(rel.r_info), &sym)) {
			pr_warn("struct_ops reloc: symbol %zx not found\n",
				(size_t)GELF_R_SYM(rel.r_info));
			return -LIBBPF_ERRNO__FORMAT;
		}

		name = elf_sym_str(obj, sym.st_name) ?: "<?>";
		map = find_struct_ops_map_by_offset(obj, rel.r_offset);
		if (!map) {
			pr_warn("struct_ops reloc: cannot find map at rel.r_offset %zu\n",
				(size_t)rel.r_offset);
			return -EINVAL;
		}

		moff = rel.r_offset - map->sec_offset;
		shdr_idx = sym.st_shndx;
		st_ops = map->st_ops;
		pr_debug("struct_ops reloc %s: for %lld value %lld shdr_idx %u rel.r_offset %zu map->sec_offset %zu name %d (\'%s\')\n",
			 map->name,
			 (long long)(rel.r_info >> 32),
			 (long long)sym.st_value,
			 shdr_idx, (size_t)rel.r_offset,
			 map->sec_offset, sym.st_name, name);

		if (shdr_idx >= SHN_LORESERVE) {
			pr_warn("struct_ops reloc %s: rel.r_offset %zu shdr_idx %u unsupported non-static function\n",
				map->name, (size_t)rel.r_offset, shdr_idx);
			return -LIBBPF_ERRNO__RELOC;
		}

		member = find_member_by_offset(st_ops->type, moff * 8);
		if (!member) {
			pr_warn("struct_ops reloc %s: cannot find member at moff %u\n",
				map->name, moff);
			return -EINVAL;
		}
		member_idx = member - btf_members(st_ops->type);
		name = btf__name_by_offset(btf, member->name_off);

		if (!resolve_func_ptr(btf, member->type, NULL)) {
			pr_warn("struct_ops reloc %s: cannot relocate non func ptr %s\n",
				map->name, name);
			return -EINVAL;
		}

		prog = bpf_object__find_prog_by_idx(obj, shdr_idx);
		if (!prog) {
			pr_warn("struct_ops reloc %s: cannot find prog at shdr_idx %u to relocate func ptr %s\n",
				map->name, shdr_idx, name);
			return -EINVAL;
		}

		if (prog->type == BPF_PROG_TYPE_UNSPEC) {
			const struct bpf_sec_def *sec_def;

			sec_def = find_sec_def(prog->section_name);
			if (sec_def &&
			    sec_def->prog_type != BPF_PROG_TYPE_STRUCT_OPS) {
				/* for pr_warn */
				prog->type = sec_def->prog_type;
				goto invalid_prog;
			}

			prog->type = BPF_PROG_TYPE_STRUCT_OPS;
			prog->attach_btf_id = st_ops->type_id;
			prog->expected_attach_type = member_idx;
		} else if (prog->type != BPF_PROG_TYPE_STRUCT_OPS ||
			   prog->attach_btf_id != st_ops->type_id ||
			   prog->expected_attach_type != member_idx) {
			goto invalid_prog;
		}
		st_ops->progs[member_idx] = prog;
	}

	return 0;

invalid_prog:
	pr_warn("struct_ops reloc %s: cannot use prog %s in sec %s with type %u attach_btf_id %u expected_attach_type %u for func ptr %s\n",
		map->name, prog->name, prog->section_name, prog->type,
		prog->attach_btf_id, prog->expected_attach_type, name);
	return -EINVAL;
}

#define BTF_TRACE_PREFIX "btf_trace_"
#define BTF_LSM_PREFIX "bpf_lsm_"
#define BTF_ITER_PREFIX "bpf_iter_"
#define BTF_MAX_NAME_SIZE 128

static int find_btf_by_prefix_kind(const struct btf *btf, const char *prefix,
				   const char *name, __u32 kind)
{
	char btf_type_name[BTF_MAX_NAME_SIZE];
	int ret;

	ret = snprintf(btf_type_name, sizeof(btf_type_name),
		       "%s%s", prefix, name);
	/* snprintf returns the number of characters written excluding the
	 * the terminating null. So, if >= BTF_MAX_NAME_SIZE are written, it
	 * indicates truncation.
	 */
	if (ret < 0 || ret >= sizeof(btf_type_name))
		return -ENAMETOOLONG;
	return btf__find_by_name_kind(btf, btf_type_name, kind);
}

static inline int __find_vmlinux_btf_id(struct btf *btf, const char *name,
					enum bpf_attach_type attach_type)
{
	int err;

	if (attach_type == BPF_TRACE_RAW_TP)
		err = find_btf_by_prefix_kind(btf, BTF_TRACE_PREFIX, name,
					      BTF_KIND_TYPEDEF);
	else if (attach_type == BPF_LSM_MAC)
		err = find_btf_by_prefix_kind(btf, BTF_LSM_PREFIX, name,
					      BTF_KIND_FUNC);
	else if (attach_type == BPF_TRACE_ITER)
		err = find_btf_by_prefix_kind(btf, BTF_ITER_PREFIX, name,
					      BTF_KIND_FUNC);
	else
		err = btf__find_by_name_kind(btf, name, BTF_KIND_FUNC);

	if (err <= 0)
		pr_warn("%s is not found in vmlinux BTF\n", name);

	return err;
}

int libbpf_find_vmlinux_btf_id(const char *name,
			       enum bpf_attach_type attach_type)
{
	struct btf *btf;
	int err;

	btf = libbpf_find_kernel_btf();
	if (IS_ERR(btf)) {
		pr_warn("vmlinux BTF is not found\n");
		return -EINVAL;
	}

	err = __find_vmlinux_btf_id(btf, name, attach_type);
	btf__free(btf);
	return err;
}

static int libbpf_find_prog_btf_id(const char *name, __u32 attach_prog_fd)
{
	struct bpf_prog_info_linear *info_linear;
	struct bpf_prog_info *info;
	struct btf *btf = NULL;
	int err = -EINVAL;

	info_linear = bpf_program__get_prog_info_linear(attach_prog_fd, 0);
	if (IS_ERR_OR_NULL(info_linear)) {
		pr_warn("failed get_prog_info_linear for FD %d\n",
			attach_prog_fd);
		return -EINVAL;
	}
	info = &info_linear->info;
	if (!info->btf_id) {
		pr_warn("The target program doesn't have BTF\n");
		goto out;
	}
	if (btf__get_from_id(info->btf_id, &btf)) {
		pr_warn("Failed to get BTF of the program\n");
		goto out;
	}
	err = btf__find_by_name_kind(btf, name, BTF_KIND_FUNC);
	btf__free(btf);
	if (err <= 0) {
		pr_warn("%s is not found in prog's BTF\n", name);
		goto out;
	}
out:
	free(info_linear);
	return err;
}

static int libbpf_find_attach_btf_id(struct bpf_program *prog)
{
	enum bpf_attach_type attach_type = prog->expected_attach_type;
	__u32 attach_prog_fd = prog->attach_prog_fd;
	const char *name = prog->section_name;
	int i, err;

	if (!name)
		return -EINVAL;

	for (i = 0; i < ARRAY_SIZE(section_defs); i++) {
		if (!section_defs[i].is_attach_btf)
			continue;
		if (strncmp(name, section_defs[i].sec, section_defs[i].len))
			continue;
		if (attach_prog_fd)
			err = libbpf_find_prog_btf_id(name + section_defs[i].len,
						      attach_prog_fd);
		else
			err = __find_vmlinux_btf_id(prog->obj->btf_vmlinux,
						    name + section_defs[i].len,
						    attach_type);
		return err;
	}
	pr_warn("failed to identify btf_id based on ELF section name '%s'\n", name);
	return -ESRCH;
}

int libbpf_attach_type_by_name(const char *name,
			       enum bpf_attach_type *attach_type)
{
	char *type_names;
	int i;

	if (!name)
		return -EINVAL;

	for (i = 0; i < ARRAY_SIZE(section_defs); i++) {
		if (strncmp(name, section_defs[i].sec, section_defs[i].len))
			continue;
		if (!section_defs[i].is_attachable)
			return -EINVAL;
		*attach_type = section_defs[i].expected_attach_type;
		return 0;
	}
	pr_debug("failed to guess attach type based on ELF section name '%s'\n", name);
	type_names = libbpf_get_type_names(true);
	if (type_names != NULL) {
		pr_debug("attachable section(type) names are:%s\n", type_names);
		free(type_names);
	}

	return -EINVAL;
}

int bpf_map__fd(const struct bpf_map *map)
{
	return map ? map->fd : -EINVAL;
}

const struct bpf_map_def *bpf_map__def(const struct bpf_map *map)
{
	return map ? &map->def : ERR_PTR(-EINVAL);
}

const char *bpf_map__name(const struct bpf_map *map)
{
	return map ? map->name : NULL;
}

enum bpf_map_type bpf_map__type(const struct bpf_map *map)
{
	return map->def.type;
}

int bpf_map__set_type(struct bpf_map *map, enum bpf_map_type type)
{
	if (map->fd >= 0)
		return -EBUSY;
	map->def.type = type;
	return 0;
}

__u32 bpf_map__map_flags(const struct bpf_map *map)
{
	return map->def.map_flags;
}

int bpf_map__set_map_flags(struct bpf_map *map, __u32 flags)
{
	if (map->fd >= 0)
		return -EBUSY;
	map->def.map_flags = flags;
	return 0;
}

__u32 bpf_map__numa_node(const struct bpf_map *map)
{
	return map->numa_node;
}

int bpf_map__set_numa_node(struct bpf_map *map, __u32 numa_node)
{
	if (map->fd >= 0)
		return -EBUSY;
	map->numa_node = numa_node;
	return 0;
}

__u32 bpf_map__key_size(const struct bpf_map *map)
{
	return map->def.key_size;
}

int bpf_map__set_key_size(struct bpf_map *map, __u32 size)
{
	if (map->fd >= 0)
		return -EBUSY;
	map->def.key_size = size;
	return 0;
}

__u32 bpf_map__value_size(const struct bpf_map *map)
{
	return map->def.value_size;
}

int bpf_map__set_value_size(struct bpf_map *map, __u32 size)
{
	if (map->fd >= 0)
		return -EBUSY;
	map->def.value_size = size;
	return 0;
}

__u32 bpf_map__btf_key_type_id(const struct bpf_map *map)
{
	return map ? map->btf_key_type_id : 0;
}

__u32 bpf_map__btf_value_type_id(const struct bpf_map *map)
{
	return map ? map->btf_value_type_id : 0;
}

int bpf_map__set_priv(struct bpf_map *map, void *priv,
		     bpf_map_clear_priv_t clear_priv)
{
	if (!map)
		return -EINVAL;

	if (map->priv) {
		if (map->clear_priv)
			map->clear_priv(map, map->priv);
	}

	map->priv = priv;
	map->clear_priv = clear_priv;
	return 0;
}

void *bpf_map__priv(const struct bpf_map *map)
{
	return map ? map->priv : ERR_PTR(-EINVAL);
}

int bpf_map__set_initial_value(struct bpf_map *map,
			       const void *data, size_t size)
{
	if (!map->mmaped || map->libbpf_type == LIBBPF_MAP_KCONFIG ||
	    size != map->def.value_size || map->fd >= 0)
		return -EINVAL;

	memcpy(map->mmaped, data, size);
	return 0;
}

bool bpf_map__is_offload_neutral(const struct bpf_map *map)
{
	return map->def.type == BPF_MAP_TYPE_PERF_EVENT_ARRAY;
}

bool bpf_map__is_internal(const struct bpf_map *map)
{
	return map->libbpf_type != LIBBPF_MAP_UNSPEC;
}

__u32 bpf_map__ifindex(const struct bpf_map *map)
{
	return map->map_ifindex;
}

int bpf_map__set_ifindex(struct bpf_map *map, __u32 ifindex)
{
	if (map->fd >= 0)
		return -EBUSY;
	map->map_ifindex = ifindex;
	return 0;
}

int bpf_map__set_inner_map_fd(struct bpf_map *map, int fd)
{
	if (!bpf_map_type__is_map_in_map(map->def.type)) {
		pr_warn("error: unsupported map type\n");
		return -EINVAL;
	}
	if (map->inner_map_fd != -1) {
		pr_warn("error: inner_map_fd already specified\n");
		return -EINVAL;
	}
	map->inner_map_fd = fd;
	return 0;
}

static struct bpf_map *
__bpf_map__iter(const struct bpf_map *m, const struct bpf_object *obj, int i)
{
	ssize_t idx;
	struct bpf_map *s, *e;

	if (!obj || !obj->maps)
		return NULL;

	s = obj->maps;
	e = obj->maps + obj->nr_maps;

	if ((m < s) || (m >= e)) {
		pr_warn("error in %s: map handler doesn't belong to object\n",
			 __func__);
		return NULL;
	}

	idx = (m - obj->maps) + i;
	if (idx >= obj->nr_maps || idx < 0)
		return NULL;
	return &obj->maps[idx];
}

struct bpf_map *
bpf_map__next(const struct bpf_map *prev, const struct bpf_object *obj)
{
	if (prev == NULL)
		return obj->maps;

	return __bpf_map__iter(prev, obj, 1);
}

struct bpf_map *
bpf_map__prev(const struct bpf_map *next, const struct bpf_object *obj)
{
	if (next == NULL) {
		if (!obj->nr_maps)
			return NULL;
		return obj->maps + obj->nr_maps - 1;
	}

	return __bpf_map__iter(next, obj, -1);
}

struct bpf_map *
bpf_object__find_map_by_name(const struct bpf_object *obj, const char *name)
{
	struct bpf_map *pos;

	bpf_object__for_each_map(pos, obj) {
		if (pos->name && !strcmp(pos->name, name))
			return pos;
	}
	return NULL;
}

int
bpf_object__find_map_fd_by_name(const struct bpf_object *obj, const char *name)
{
	return bpf_map__fd(bpf_object__find_map_by_name(obj, name));
}

struct bpf_map *
bpf_object__find_map_by_offset(struct bpf_object *obj, size_t offset)
{
	return ERR_PTR(-ENOTSUP);
}

long libbpf_get_error(const void *ptr)
{
	return PTR_ERR_OR_ZERO(ptr);
}

int bpf_prog_load(const char *file, enum bpf_prog_type type,
		  struct bpf_object **pobj, int *prog_fd)
{
	struct bpf_prog_load_attr attr;

	memset(&attr, 0, sizeof(struct bpf_prog_load_attr));
	attr.file = file;
	attr.prog_type = type;
	attr.expected_attach_type = 0;

	return bpf_prog_load_xattr(&attr, pobj, prog_fd);
}

int bpf_prog_load_xattr(const struct bpf_prog_load_attr *attr,
			struct bpf_object **pobj, int *prog_fd)
{
	struct bpf_object_open_attr open_attr = {};
	struct bpf_program *prog, *first_prog = NULL;
	struct bpf_object *obj;
	struct bpf_map *map;
	int err;

	if (!attr)
		return -EINVAL;
	if (!attr->file)
		return -EINVAL;

	open_attr.file = attr->file;
	open_attr.prog_type = attr->prog_type;

	obj = bpf_object__open_xattr(&open_attr);
	if (IS_ERR_OR_NULL(obj))
		return -ENOENT;

	bpf_object__for_each_program(prog, obj) {
		enum bpf_attach_type attach_type = attr->expected_attach_type;
		/*
		 * to preserve backwards compatibility, bpf_prog_load treats
		 * attr->prog_type, if specified, as an override to whatever
		 * bpf_object__open guessed
		 */
		if (attr->prog_type != BPF_PROG_TYPE_UNSPEC) {
			bpf_program__set_type(prog, attr->prog_type);
			bpf_program__set_expected_attach_type(prog,
							      attach_type);
		}
		if (bpf_program__get_type(prog) == BPF_PROG_TYPE_UNSPEC) {
			/*
			 * we haven't guessed from section name and user
			 * didn't provide a fallback type, too bad...
			 */
			bpf_object__close(obj);
			return -EINVAL;
		}

		prog->prog_ifindex = attr->ifindex;
		prog->log_level = attr->log_level;
		prog->prog_flags |= attr->prog_flags;
		if (!first_prog)
			first_prog = prog;
	}

	bpf_object__for_each_map(map, obj) {
		if (!bpf_map__is_offload_neutral(map))
			map->map_ifindex = attr->ifindex;
	}

	if (!first_prog) {
		pr_warn("object file doesn't contain bpf program\n");
		bpf_object__close(obj);
		return -ENOENT;
	}

	err = bpf_object__load(obj);
	if (err) {
		bpf_object__close(obj);
		return err;
	}

	*pobj = obj;
	*prog_fd = bpf_program__fd(first_prog);
	return 0;
}

struct bpf_link {
	int (*detach)(struct bpf_link *link);
	int (*destroy)(struct bpf_link *link);
	char *pin_path;		/* NULL, if not pinned */
	int fd;			/* hook FD, -1 if not applicable */
	bool disconnected;
};

/* Replace link's underlying BPF program with the new one */
int bpf_link__update_program(struct bpf_link *link, struct bpf_program *prog)
{
	return bpf_link_update(bpf_link__fd(link), bpf_program__fd(prog), NULL);
}

/* Release "ownership" of underlying BPF resource (typically, BPF program
 * attached to some BPF hook, e.g., tracepoint, kprobe, etc). Disconnected
 * link, when destructed through bpf_link__destroy() call won't attempt to
 * detach/unregisted that BPF resource. This is useful in situations where,
 * say, attached BPF program has to outlive userspace program that attached it
 * in the system. Depending on type of BPF program, though, there might be
 * additional steps (like pinning BPF program in BPF FS) necessary to ensure
 * exit of userspace program doesn't trigger automatic detachment and clean up
 * inside the kernel.
 */
void bpf_link__disconnect(struct bpf_link *link)
{
	link->disconnected = true;
}

int bpf_link__destroy(struct bpf_link *link)
{
	int err = 0;

	if (IS_ERR_OR_NULL(link))
		return 0;

	if (!link->disconnected && link->detach)
		err = link->detach(link);
	if (link->destroy)
		link->destroy(link);
	if (link->pin_path)
		free(link->pin_path);
	free(link);

	return err;
}

int bpf_link__fd(const struct bpf_link *link)
{
	return link->fd;
}

const char *bpf_link__pin_path(const struct bpf_link *link)
{
	return link->pin_path;
}

static int bpf_link__detach_fd(struct bpf_link *link)
{
	return close(link->fd);
}

struct bpf_link *bpf_link__open(const char *path)
{
	struct bpf_link *link;
	int fd;

	fd = bpf_obj_get(path);
	if (fd < 0) {
		fd = -errno;
		pr_warn("failed to open link at %s: %d\n", path, fd);
		return ERR_PTR(fd);
	}

	link = calloc(1, sizeof(*link));
	if (!link) {
		close(fd);
		return ERR_PTR(-ENOMEM);
	}
	link->detach = &bpf_link__detach_fd;
	link->fd = fd;

	link->pin_path = strdup(path);
	if (!link->pin_path) {
		bpf_link__destroy(link);
		return ERR_PTR(-ENOMEM);
	}

	return link;
}

int bpf_link__detach(struct bpf_link *link)
{
	return bpf_link_detach(link->fd) ? -errno : 0;
}

int bpf_link__pin(struct bpf_link *link, const char *path)
{
	int err;

	if (link->pin_path)
		return -EBUSY;
	err = make_parent_dir(path);
	if (err)
		return err;
	err = check_path(path);
	if (err)
		return err;

	link->pin_path = strdup(path);
	if (!link->pin_path)
		return -ENOMEM;

	if (bpf_obj_pin(link->fd, link->pin_path)) {
		err = -errno;
		zfree(&link->pin_path);
		return err;
	}

	pr_debug("link fd=%d: pinned at %s\n", link->fd, link->pin_path);
	return 0;
}

int bpf_link__unpin(struct bpf_link *link)
{
	int err;

	if (!link->pin_path)
		return -EINVAL;

	err = unlink(link->pin_path);
	if (err != 0)
		return -errno;

	pr_debug("link fd=%d: unpinned from %s\n", link->fd, link->pin_path);
	zfree(&link->pin_path);
	return 0;
}

static int bpf_link__detach_perf_event(struct bpf_link *link)
{
	int err;

	err = ioctl(link->fd, PERF_EVENT_IOC_DISABLE, 0);
	if (err)
		err = -errno;

	close(link->fd);
	return err;
}

struct bpf_link *bpf_program__attach_perf_event(struct bpf_program *prog,
						int pfd)
{
	char errmsg[STRERR_BUFSIZE];
	struct bpf_link *link;
	int prog_fd, err;

	if (pfd < 0) {
		pr_warn("program '%s': invalid perf event FD %d\n",
			bpf_program__title(prog, false), pfd);
		return ERR_PTR(-EINVAL);
	}
	prog_fd = bpf_program__fd(prog);
	if (prog_fd < 0) {
		pr_warn("program '%s': can't attach BPF program w/o FD (did you load it?)\n",
			bpf_program__title(prog, false));
		return ERR_PTR(-EINVAL);
	}

	link = calloc(1, sizeof(*link));
	if (!link)
		return ERR_PTR(-ENOMEM);
	link->detach = &bpf_link__detach_perf_event;
	link->fd = pfd;

	if (ioctl(pfd, PERF_EVENT_IOC_SET_BPF, prog_fd) < 0) {
		err = -errno;
		free(link);
		pr_warn("program '%s': failed to attach to pfd %d: %s\n",
			bpf_program__title(prog, false), pfd,
			   libbpf_strerror_r(err, errmsg, sizeof(errmsg)));
		if (err == -EPROTO)
			pr_warn("program '%s': try add PERF_SAMPLE_CALLCHAIN to or remove exclude_callchain_[kernel|user] from pfd %d\n",
				bpf_program__title(prog, false), pfd);
		return ERR_PTR(err);
	}
	if (ioctl(pfd, PERF_EVENT_IOC_ENABLE, 0) < 0) {
		err = -errno;
		free(link);
		pr_warn("program '%s': failed to enable pfd %d: %s\n",
			bpf_program__title(prog, false), pfd,
			   libbpf_strerror_r(err, errmsg, sizeof(errmsg)));
		return ERR_PTR(err);
	}
	return link;
}

/*
 * this function is expected to parse integer in the range of [0, 2^31-1] from
 * given file using scanf format string fmt. If actual parsed value is
 * negative, the result might be indistinguishable from error
 */
static int parse_uint_from_file(const char *file, const char *fmt)
{
	char buf[STRERR_BUFSIZE];
	int err, ret;
	FILE *f;

	f = fopen(file, "r");
	if (!f) {
		err = -errno;
		pr_debug("failed to open '%s': %s\n", file,
			 libbpf_strerror_r(err, buf, sizeof(buf)));
		return err;
	}
	err = fscanf(f, fmt, &ret);
	if (err != 1) {
		err = err == EOF ? -EIO : -errno;
		pr_debug("failed to parse '%s': %s\n", file,
			libbpf_strerror_r(err, buf, sizeof(buf)));
		fclose(f);
		return err;
	}
	fclose(f);
	return ret;
}

static int determine_kprobe_perf_type(void)
{
	const char *file = "/sys/bus/event_source/devices/kprobe/type";

	return parse_uint_from_file(file, "%d\n");
}

static int determine_uprobe_perf_type(void)
{
	const char *file = "/sys/bus/event_source/devices/uprobe/type";

	return parse_uint_from_file(file, "%d\n");
}

static int determine_kprobe_retprobe_bit(void)
{
	const char *file = "/sys/bus/event_source/devices/kprobe/format/retprobe";

	return parse_uint_from_file(file, "config:%d\n");
}

static int determine_uprobe_retprobe_bit(void)
{
	const char *file = "/sys/bus/event_source/devices/uprobe/format/retprobe";

	return parse_uint_from_file(file, "config:%d\n");
}

static int perf_event_open_probe(bool uprobe, bool retprobe, const char *name,
				 uint64_t offset, int pid)
{
	struct perf_event_attr attr = {};
	char errmsg[STRERR_BUFSIZE];
	int type, pfd, err;

	type = uprobe ? determine_uprobe_perf_type()
		      : determine_kprobe_perf_type();
	if (type < 0) {
		pr_warn("failed to determine %s perf type: %s\n",
			uprobe ? "uprobe" : "kprobe",
			libbpf_strerror_r(type, errmsg, sizeof(errmsg)));
		return type;
	}
	if (retprobe) {
		int bit = uprobe ? determine_uprobe_retprobe_bit()
				 : determine_kprobe_retprobe_bit();

		if (bit < 0) {
			pr_warn("failed to determine %s retprobe bit: %s\n",
				uprobe ? "uprobe" : "kprobe",
				libbpf_strerror_r(bit, errmsg, sizeof(errmsg)));
			return bit;
		}
		attr.config |= 1 << bit;
	}
	attr.size = sizeof(attr);
	attr.type = type;
	attr.config1 = ptr_to_u64(name); /* kprobe_func or uprobe_path */
	attr.config2 = offset;		 /* kprobe_addr or probe_offset */

	/* pid filter is meaningful only for uprobes */
	pfd = syscall(__NR_perf_event_open, &attr,
		      pid < 0 ? -1 : pid /* pid */,
		      pid == -1 ? 0 : -1 /* cpu */,
		      -1 /* group_fd */, PERF_FLAG_FD_CLOEXEC);
	if (pfd < 0) {
		err = -errno;
		pr_warn("%s perf_event_open() failed: %s\n",
			uprobe ? "uprobe" : "kprobe",
			libbpf_strerror_r(err, errmsg, sizeof(errmsg)));
		return err;
	}
	return pfd;
}

struct bpf_link *bpf_program__attach_kprobe(struct bpf_program *prog,
					    bool retprobe,
					    const char *func_name)
{
	char errmsg[STRERR_BUFSIZE];
	struct bpf_link *link;
	int pfd, err;

	pfd = perf_event_open_probe(false /* uprobe */, retprobe, func_name,
				    0 /* offset */, -1 /* pid */);
	if (pfd < 0) {
		pr_warn("program '%s': failed to create %s '%s' perf event: %s\n",
			bpf_program__title(prog, false),
			retprobe ? "kretprobe" : "kprobe", func_name,
			libbpf_strerror_r(pfd, errmsg, sizeof(errmsg)));
		return ERR_PTR(pfd);
	}
	link = bpf_program__attach_perf_event(prog, pfd);
	if (IS_ERR(link)) {
		close(pfd);
		err = PTR_ERR(link);
		pr_warn("program '%s': failed to attach to %s '%s': %s\n",
			bpf_program__title(prog, false),
			retprobe ? "kretprobe" : "kprobe", func_name,
			libbpf_strerror_r(err, errmsg, sizeof(errmsg)));
		return link;
	}
	return link;
}

static struct bpf_link *attach_kprobe(const struct bpf_sec_def *sec,
				      struct bpf_program *prog)
{
	const char *func_name;
	bool retprobe;

	func_name = bpf_program__title(prog, false) + sec->len;
	retprobe = strcmp(sec->sec, "kretprobe/") == 0;

	return bpf_program__attach_kprobe(prog, retprobe, func_name);
}

struct bpf_link *bpf_program__attach_uprobe(struct bpf_program *prog,
					    bool retprobe, pid_t pid,
					    const char *binary_path,
					    size_t func_offset)
{
	char errmsg[STRERR_BUFSIZE];
	struct bpf_link *link;
	int pfd, err;

	pfd = perf_event_open_probe(true /* uprobe */, retprobe,
				    binary_path, func_offset, pid);
	if (pfd < 0) {
		pr_warn("program '%s': failed to create %s '%s:0x%zx' perf event: %s\n",
			bpf_program__title(prog, false),
			retprobe ? "uretprobe" : "uprobe",
			binary_path, func_offset,
			libbpf_strerror_r(pfd, errmsg, sizeof(errmsg)));
		return ERR_PTR(pfd);
	}
	link = bpf_program__attach_perf_event(prog, pfd);
	if (IS_ERR(link)) {
		close(pfd);
		err = PTR_ERR(link);
		pr_warn("program '%s': failed to attach to %s '%s:0x%zx': %s\n",
			bpf_program__title(prog, false),
			retprobe ? "uretprobe" : "uprobe",
			binary_path, func_offset,
			libbpf_strerror_r(err, errmsg, sizeof(errmsg)));
		return link;
	}
	return link;
}

static int determine_tracepoint_id(const char *tp_category,
				   const char *tp_name)
{
	char file[PATH_MAX];
	int ret;

	ret = snprintf(file, sizeof(file),
		       "/sys/kernel/debug/tracing/events/%s/%s/id",
		       tp_category, tp_name);
	if (ret < 0)
		return -errno;
	if (ret >= sizeof(file)) {
		pr_debug("tracepoint %s/%s path is too long\n",
			 tp_category, tp_name);
		return -E2BIG;
	}
	return parse_uint_from_file(file, "%d\n");
}

static int perf_event_open_tracepoint(const char *tp_category,
				      const char *tp_name)
{
	struct perf_event_attr attr = {};
	char errmsg[STRERR_BUFSIZE];
	int tp_id, pfd, err;

	tp_id = determine_tracepoint_id(tp_category, tp_name);
	if (tp_id < 0) {
		pr_warn("failed to determine tracepoint '%s/%s' perf event ID: %s\n",
			tp_category, tp_name,
			libbpf_strerror_r(tp_id, errmsg, sizeof(errmsg)));
		return tp_id;
	}

	attr.type = PERF_TYPE_TRACEPOINT;
	attr.size = sizeof(attr);
	attr.config = tp_id;

	pfd = syscall(__NR_perf_event_open, &attr, -1 /* pid */, 0 /* cpu */,
		      -1 /* group_fd */, PERF_FLAG_FD_CLOEXEC);
	if (pfd < 0) {
		err = -errno;
		pr_warn("tracepoint '%s/%s' perf_event_open() failed: %s\n",
			tp_category, tp_name,
			libbpf_strerror_r(err, errmsg, sizeof(errmsg)));
		return err;
	}
	return pfd;
}

struct bpf_link *bpf_program__attach_tracepoint(struct bpf_program *prog,
						const char *tp_category,
						const char *tp_name)
{
	char errmsg[STRERR_BUFSIZE];
	struct bpf_link *link;
	int pfd, err;

	pfd = perf_event_open_tracepoint(tp_category, tp_name);
	if (pfd < 0) {
		pr_warn("program '%s': failed to create tracepoint '%s/%s' perf event: %s\n",
			bpf_program__title(prog, false),
			tp_category, tp_name,
			libbpf_strerror_r(pfd, errmsg, sizeof(errmsg)));
		return ERR_PTR(pfd);
	}
	link = bpf_program__attach_perf_event(prog, pfd);
	if (IS_ERR(link)) {
		close(pfd);
		err = PTR_ERR(link);
		pr_warn("program '%s': failed to attach to tracepoint '%s/%s': %s\n",
			bpf_program__title(prog, false),
			tp_category, tp_name,
			libbpf_strerror_r(err, errmsg, sizeof(errmsg)));
		return link;
	}
	return link;
}

static struct bpf_link *attach_tp(const struct bpf_sec_def *sec,
				  struct bpf_program *prog)
{
	char *sec_name, *tp_cat, *tp_name;
	struct bpf_link *link;

	sec_name = strdup(bpf_program__title(prog, false));
	if (!sec_name)
		return ERR_PTR(-ENOMEM);

	/* extract "tp/<category>/<name>" */
	tp_cat = sec_name + sec->len;
	tp_name = strchr(tp_cat, '/');
	if (!tp_name) {
		link = ERR_PTR(-EINVAL);
		goto out;
	}
	*tp_name = '\0';
	tp_name++;

	link = bpf_program__attach_tracepoint(prog, tp_cat, tp_name);
out:
	free(sec_name);
	return link;
}

struct bpf_link *bpf_program__attach_raw_tracepoint(struct bpf_program *prog,
						    const char *tp_name)
{
	char errmsg[STRERR_BUFSIZE];
	struct bpf_link *link;
	int prog_fd, pfd;

	prog_fd = bpf_program__fd(prog);
	if (prog_fd < 0) {
		pr_warn("program '%s': can't attach before loaded\n",
			bpf_program__title(prog, false));
		return ERR_PTR(-EINVAL);
	}

	link = calloc(1, sizeof(*link));
	if (!link)
		return ERR_PTR(-ENOMEM);
	link->detach = &bpf_link__detach_fd;

	pfd = bpf_raw_tracepoint_open(tp_name, prog_fd);
	if (pfd < 0) {
		pfd = -errno;
		free(link);
		pr_warn("program '%s': failed to attach to raw tracepoint '%s': %s\n",
			bpf_program__title(prog, false), tp_name,
			libbpf_strerror_r(pfd, errmsg, sizeof(errmsg)));
		return ERR_PTR(pfd);
	}
	link->fd = pfd;
	return link;
}

static struct bpf_link *attach_raw_tp(const struct bpf_sec_def *sec,
				      struct bpf_program *prog)
{
	const char *tp_name = bpf_program__title(prog, false) + sec->len;

	return bpf_program__attach_raw_tracepoint(prog, tp_name);
}

/* Common logic for all BPF program types that attach to a btf_id */
static struct bpf_link *bpf_program__attach_btf_id(struct bpf_program *prog)
{
	char errmsg[STRERR_BUFSIZE];
	struct bpf_link *link;
	int prog_fd, pfd;

	prog_fd = bpf_program__fd(prog);
	if (prog_fd < 0) {
		pr_warn("program '%s': can't attach before loaded\n",
			bpf_program__title(prog, false));
		return ERR_PTR(-EINVAL);
	}

	link = calloc(1, sizeof(*link));
	if (!link)
		return ERR_PTR(-ENOMEM);
	link->detach = &bpf_link__detach_fd;

	pfd = bpf_raw_tracepoint_open(NULL, prog_fd);
	if (pfd < 0) {
		pfd = -errno;
		free(link);
		pr_warn("program '%s': failed to attach: %s\n",
			bpf_program__title(prog, false),
			libbpf_strerror_r(pfd, errmsg, sizeof(errmsg)));
		return ERR_PTR(pfd);
	}
	link->fd = pfd;
	return (struct bpf_link *)link;
}

struct bpf_link *bpf_program__attach_trace(struct bpf_program *prog)
{
	return bpf_program__attach_btf_id(prog);
}

struct bpf_link *bpf_program__attach_lsm(struct bpf_program *prog)
{
	return bpf_program__attach_btf_id(prog);
}

static struct bpf_link *attach_trace(const struct bpf_sec_def *sec,
				     struct bpf_program *prog)
{
	return bpf_program__attach_trace(prog);
}

static struct bpf_link *attach_lsm(const struct bpf_sec_def *sec,
				   struct bpf_program *prog)
{
	return bpf_program__attach_lsm(prog);
}

static struct bpf_link *attach_iter(const struct bpf_sec_def *sec,
				    struct bpf_program *prog)
{
	return bpf_program__attach_iter(prog, NULL);
}

static struct bpf_link *
bpf_program__attach_fd(struct bpf_program *prog, int target_fd,
		       const char *target_name)
{
	enum bpf_attach_type attach_type;
	char errmsg[STRERR_BUFSIZE];
	struct bpf_link *link;
	int prog_fd, link_fd;

	prog_fd = bpf_program__fd(prog);
	if (prog_fd < 0) {
		pr_warn("program '%s': can't attach before loaded\n",
			bpf_program__title(prog, false));
		return ERR_PTR(-EINVAL);
	}

	link = calloc(1, sizeof(*link));
	if (!link)
		return ERR_PTR(-ENOMEM);
	link->detach = &bpf_link__detach_fd;

	attach_type = bpf_program__get_expected_attach_type(prog);
	link_fd = bpf_link_create(prog_fd, target_fd, attach_type, NULL);
	if (link_fd < 0) {
		link_fd = -errno;
		free(link);
		pr_warn("program '%s': failed to attach to %s: %s\n",
			bpf_program__title(prog, false), target_name,
			libbpf_strerror_r(link_fd, errmsg, sizeof(errmsg)));
		return ERR_PTR(link_fd);
	}
	link->fd = link_fd;
	return link;
}

struct bpf_link *
bpf_program__attach_cgroup(struct bpf_program *prog, int cgroup_fd)
{
	return bpf_program__attach_fd(prog, cgroup_fd, "cgroup");
}

struct bpf_link *
bpf_program__attach_netns(struct bpf_program *prog, int netns_fd)
{
	return bpf_program__attach_fd(prog, netns_fd, "netns");
}

struct bpf_link *bpf_program__attach_xdp(struct bpf_program *prog, int ifindex)
{
	/* target_fd/target_ifindex use the same field in LINK_CREATE */
	return bpf_program__attach_fd(prog, ifindex, "xdp");
}

struct bpf_link *
bpf_program__attach_iter(struct bpf_program *prog,
			 const struct bpf_iter_attach_opts *opts)
{
	DECLARE_LIBBPF_OPTS(bpf_link_create_opts, link_create_opts);
	char errmsg[STRERR_BUFSIZE];
	struct bpf_link *link;
	int prog_fd, link_fd;
	__u32 target_fd = 0;

	if (!OPTS_VALID(opts, bpf_iter_attach_opts))
		return ERR_PTR(-EINVAL);

	link_create_opts.iter_info = OPTS_GET(opts, link_info, (void *)0);
	link_create_opts.iter_info_len = OPTS_GET(opts, link_info_len, 0);

	prog_fd = bpf_program__fd(prog);
	if (prog_fd < 0) {
		pr_warn("program '%s': can't attach before loaded\n",
			bpf_program__title(prog, false));
		return ERR_PTR(-EINVAL);
	}

	link = calloc(1, sizeof(*link));
	if (!link)
		return ERR_PTR(-ENOMEM);
	link->detach = &bpf_link__detach_fd;

	link_fd = bpf_link_create(prog_fd, target_fd, BPF_TRACE_ITER,
				  &link_create_opts);
	if (link_fd < 0) {
		link_fd = -errno;
		free(link);
		pr_warn("program '%s': failed to attach to iterator: %s\n",
			bpf_program__title(prog, false),
			libbpf_strerror_r(link_fd, errmsg, sizeof(errmsg)));
		return ERR_PTR(link_fd);
	}
	link->fd = link_fd;
	return link;
}

struct bpf_link *bpf_program__attach(struct bpf_program *prog)
{
	const struct bpf_sec_def *sec_def;

	sec_def = find_sec_def(bpf_program__title(prog, false));
	if (!sec_def || !sec_def->attach_fn)
		return ERR_PTR(-ESRCH);

	return sec_def->attach_fn(sec_def, prog);
}

static int bpf_link__detach_struct_ops(struct bpf_link *link)
{
	__u32 zero = 0;

	if (bpf_map_delete_elem(link->fd, &zero))
		return -errno;

	return 0;
}

struct bpf_link *bpf_map__attach_struct_ops(struct bpf_map *map)
{
	struct bpf_struct_ops *st_ops;
	struct bpf_link *link;
	__u32 i, zero = 0;
	int err;

	if (!bpf_map__is_struct_ops(map) || map->fd == -1)
		return ERR_PTR(-EINVAL);

	link = calloc(1, sizeof(*link));
	if (!link)
		return ERR_PTR(-EINVAL);

	st_ops = map->st_ops;
	for (i = 0; i < btf_vlen(st_ops->type); i++) {
		struct bpf_program *prog = st_ops->progs[i];
		void *kern_data;
		int prog_fd;

		if (!prog)
			continue;

		prog_fd = bpf_program__fd(prog);
		kern_data = st_ops->kern_vdata + st_ops->kern_func_off[i];
		*(unsigned long *)kern_data = prog_fd;
	}

	err = bpf_map_update_elem(map->fd, &zero, st_ops->kern_vdata, 0);
	if (err) {
		err = -errno;
		free(link);
		return ERR_PTR(err);
	}

	link->detach = bpf_link__detach_struct_ops;
	link->fd = map->fd;

	return link;
}

enum bpf_perf_event_ret
bpf_perf_event_read_simple(void *mmap_mem, size_t mmap_size, size_t page_size,
			   void **copy_mem, size_t *copy_size,
			   bpf_perf_event_print_t fn, void *private_data)
{
	struct perf_event_mmap_page *header = mmap_mem;
	__u64 data_head = ring_buffer_read_head(header);
	__u64 data_tail = header->data_tail;
	void *base = ((__u8 *)header) + page_size;
	int ret = LIBBPF_PERF_EVENT_CONT;
	struct perf_event_header *ehdr;
	size_t ehdr_size;

	while (data_head != data_tail) {
		ehdr = base + (data_tail & (mmap_size - 1));
		ehdr_size = ehdr->size;

		if (((void *)ehdr) + ehdr_size > base + mmap_size) {
			void *copy_start = ehdr;
			size_t len_first = base + mmap_size - copy_start;
			size_t len_secnd = ehdr_size - len_first;

			if (*copy_size < ehdr_size) {
				free(*copy_mem);
				*copy_mem = malloc(ehdr_size);
				if (!*copy_mem) {
					*copy_size = 0;
					ret = LIBBPF_PERF_EVENT_ERROR;
					break;
				}
				*copy_size = ehdr_size;
			}

			memcpy(*copy_mem, copy_start, len_first);
			memcpy(*copy_mem + len_first, base, len_secnd);
			ehdr = *copy_mem;
		}

		ret = fn(ehdr, private_data);
		data_tail += ehdr_size;
		if (ret != LIBBPF_PERF_EVENT_CONT)
			break;
	}

	ring_buffer_write_tail(header, data_tail);
	return ret;
}

struct perf_buffer;

struct perf_buffer_params {
	struct perf_event_attr *attr;
	/* if event_cb is specified, it takes precendence */
	perf_buffer_event_fn event_cb;
	/* sample_cb and lost_cb are higher-level common-case callbacks */
	perf_buffer_sample_fn sample_cb;
	perf_buffer_lost_fn lost_cb;
	void *ctx;
	int cpu_cnt;
	int *cpus;
	int *map_keys;
};

struct perf_cpu_buf {
	struct perf_buffer *pb;
	void *base; /* mmap()'ed memory */
	void *buf; /* for reconstructing segmented data */
	size_t buf_size;
	int fd;
	int cpu;
	int map_key;
};

struct perf_buffer {
	perf_buffer_event_fn event_cb;
	perf_buffer_sample_fn sample_cb;
	perf_buffer_lost_fn lost_cb;
	void *ctx; /* passed into callbacks */

	size_t page_size;
	size_t mmap_size;
	struct perf_cpu_buf **cpu_bufs;
	struct epoll_event *events;
	int cpu_cnt; /* number of allocated CPU buffers */
	int epoll_fd; /* perf event FD */
	int map_fd; /* BPF_MAP_TYPE_PERF_EVENT_ARRAY BPF map FD */
};

static void perf_buffer__free_cpu_buf(struct perf_buffer *pb,
				      struct perf_cpu_buf *cpu_buf)
{
	if (!cpu_buf)
		return;
	if (cpu_buf->base &&
	    munmap(cpu_buf->base, pb->mmap_size + pb->page_size))
		pr_warn("failed to munmap cpu_buf #%d\n", cpu_buf->cpu);
	if (cpu_buf->fd >= 0) {
		ioctl(cpu_buf->fd, PERF_EVENT_IOC_DISABLE, 0);
		close(cpu_buf->fd);
	}
	free(cpu_buf->buf);
	free(cpu_buf);
}

void perf_buffer__free(struct perf_buffer *pb)
{
	int i;

	if (IS_ERR_OR_NULL(pb))
		return;
	if (pb->cpu_bufs) {
		for (i = 0; i < pb->cpu_cnt; i++) {
			struct perf_cpu_buf *cpu_buf = pb->cpu_bufs[i];

			if (!cpu_buf)
				continue;

			bpf_map_delete_elem(pb->map_fd, &cpu_buf->map_key);
			perf_buffer__free_cpu_buf(pb, cpu_buf);
		}
		free(pb->cpu_bufs);
	}
	if (pb->epoll_fd >= 0)
		close(pb->epoll_fd);
	free(pb->events);
	free(pb);
}

static struct perf_cpu_buf *
perf_buffer__open_cpu_buf(struct perf_buffer *pb, struct perf_event_attr *attr,
			  int cpu, int map_key)
{
	struct perf_cpu_buf *cpu_buf;
	char msg[STRERR_BUFSIZE];
	int err;

	cpu_buf = calloc(1, sizeof(*cpu_buf));
	if (!cpu_buf)
		return ERR_PTR(-ENOMEM);

	cpu_buf->pb = pb;
	cpu_buf->cpu = cpu;
	cpu_buf->map_key = map_key;

	cpu_buf->fd = syscall(__NR_perf_event_open, attr, -1 /* pid */, cpu,
			      -1, PERF_FLAG_FD_CLOEXEC);
	if (cpu_buf->fd < 0) {
		err = -errno;
		pr_warn("failed to open perf buffer event on cpu #%d: %s\n",
			cpu, libbpf_strerror_r(err, msg, sizeof(msg)));
		goto error;
	}

	cpu_buf->base = mmap(NULL, pb->mmap_size + pb->page_size,
			     PROT_READ | PROT_WRITE, MAP_SHARED,
			     cpu_buf->fd, 0);
	if (cpu_buf->base == MAP_FAILED) {
		cpu_buf->base = NULL;
		err = -errno;
		pr_warn("failed to mmap perf buffer on cpu #%d: %s\n",
			cpu, libbpf_strerror_r(err, msg, sizeof(msg)));
		goto error;
	}

	if (ioctl(cpu_buf->fd, PERF_EVENT_IOC_ENABLE, 0) < 0) {
		err = -errno;
		pr_warn("failed to enable perf buffer event on cpu #%d: %s\n",
			cpu, libbpf_strerror_r(err, msg, sizeof(msg)));
		goto error;
	}

	return cpu_buf;

error:
	perf_buffer__free_cpu_buf(pb, cpu_buf);
	return (struct perf_cpu_buf *)ERR_PTR(err);
}

static struct perf_buffer *__perf_buffer__new(int map_fd, size_t page_cnt,
					      struct perf_buffer_params *p);

struct perf_buffer *perf_buffer__new(int map_fd, size_t page_cnt,
				     const struct perf_buffer_opts *opts)
{
	struct perf_buffer_params p = {};
	struct perf_event_attr attr = { 0, };

	attr.config = PERF_COUNT_SW_BPF_OUTPUT;
	attr.type = PERF_TYPE_SOFTWARE;
	attr.sample_type = PERF_SAMPLE_RAW;
	attr.sample_period = 1;
	attr.wakeup_events = 1;

	p.attr = &attr;
	p.sample_cb = opts ? opts->sample_cb : NULL;
	p.lost_cb = opts ? opts->lost_cb : NULL;
	p.ctx = opts ? opts->ctx : NULL;

	return __perf_buffer__new(map_fd, page_cnt, &p);
}

struct perf_buffer *
perf_buffer__new_raw(int map_fd, size_t page_cnt,
		     const struct perf_buffer_raw_opts *opts)
{
	struct perf_buffer_params p = {};

	p.attr = opts->attr;
	p.event_cb = opts->event_cb;
	p.ctx = opts->ctx;
	p.cpu_cnt = opts->cpu_cnt;
	p.cpus = opts->cpus;
	p.map_keys = opts->map_keys;

	return __perf_buffer__new(map_fd, page_cnt, &p);
}

static struct perf_buffer *__perf_buffer__new(int map_fd, size_t page_cnt,
					      struct perf_buffer_params *p)
{
	const char *online_cpus_file = "/sys/devices/system/cpu/online";
	struct bpf_map_info map;
	char msg[STRERR_BUFSIZE];
	struct perf_buffer *pb;
	bool *online = NULL;
	__u32 map_info_len;
	int err, i, j, n;

	if (page_cnt & (page_cnt - 1)) {
		pr_warn("page count should be power of two, but is %zu\n",
			page_cnt);
		return ERR_PTR(-EINVAL);
	}

	/* best-effort sanity checks */
	memset(&map, 0, sizeof(map));
	map_info_len = sizeof(map);
	err = bpf_obj_get_info_by_fd(map_fd, &map, &map_info_len);
	if (err) {
		err = -errno;
		/* if BPF_OBJ_GET_INFO_BY_FD is supported, will return
		 * -EBADFD, -EFAULT, or -E2BIG on real error
		 */
		if (err != -EINVAL) {
			pr_warn("failed to get map info for map FD %d: %s\n",
				map_fd, libbpf_strerror_r(err, msg, sizeof(msg)));
			return ERR_PTR(err);
		}
		pr_debug("failed to get map info for FD %d; API not supported? Ignoring...\n",
			 map_fd);
	} else {
		if (map.type != BPF_MAP_TYPE_PERF_EVENT_ARRAY) {
			pr_warn("map '%s' should be BPF_MAP_TYPE_PERF_EVENT_ARRAY\n",
				map.name);
			return ERR_PTR(-EINVAL);
		}
	}

	pb = calloc(1, sizeof(*pb));
	if (!pb)
		return ERR_PTR(-ENOMEM);

	pb->event_cb = p->event_cb;
	pb->sample_cb = p->sample_cb;
	pb->lost_cb = p->lost_cb;
	pb->ctx = p->ctx;

	pb->page_size = getpagesize();
	pb->mmap_size = pb->page_size * page_cnt;
	pb->map_fd = map_fd;

	pb->epoll_fd = epoll_create1(EPOLL_CLOEXEC);
	if (pb->epoll_fd < 0) {
		err = -errno;
		pr_warn("failed to create epoll instance: %s\n",
			libbpf_strerror_r(err, msg, sizeof(msg)));
		goto error;
	}

	if (p->cpu_cnt > 0) {
		pb->cpu_cnt = p->cpu_cnt;
	} else {
		pb->cpu_cnt = libbpf_num_possible_cpus();
		if (pb->cpu_cnt < 0) {
			err = pb->cpu_cnt;
			goto error;
		}
		if (map.max_entries && map.max_entries < pb->cpu_cnt)
			pb->cpu_cnt = map.max_entries;
	}

	pb->events = calloc(pb->cpu_cnt, sizeof(*pb->events));
	if (!pb->events) {
		err = -ENOMEM;
		pr_warn("failed to allocate events: out of memory\n");
		goto error;
	}
	pb->cpu_bufs = calloc(pb->cpu_cnt, sizeof(*pb->cpu_bufs));
	if (!pb->cpu_bufs) {
		err = -ENOMEM;
		pr_warn("failed to allocate buffers: out of memory\n");
		goto error;
	}

	err = parse_cpu_mask_file(online_cpus_file, &online, &n);
	if (err) {
		pr_warn("failed to get online CPU mask: %d\n", err);
		goto error;
	}

	for (i = 0, j = 0; i < pb->cpu_cnt; i++) {
		struct perf_cpu_buf *cpu_buf;
		int cpu, map_key;

		cpu = p->cpu_cnt > 0 ? p->cpus[i] : i;
		map_key = p->cpu_cnt > 0 ? p->map_keys[i] : i;

		/* in case user didn't explicitly requested particular CPUs to
		 * be attached to, skip offline/not present CPUs
		 */
		if (p->cpu_cnt <= 0 && (cpu >= n || !online[cpu]))
			continue;

		cpu_buf = perf_buffer__open_cpu_buf(pb, p->attr, cpu, map_key);
		if (IS_ERR(cpu_buf)) {
			err = PTR_ERR(cpu_buf);
			goto error;
		}

		pb->cpu_bufs[j] = cpu_buf;

		err = bpf_map_update_elem(pb->map_fd, &map_key,
					  &cpu_buf->fd, 0);
		if (err) {
			err = -errno;
			pr_warn("failed to set cpu #%d, key %d -> perf FD %d: %s\n",
				cpu, map_key, cpu_buf->fd,
				libbpf_strerror_r(err, msg, sizeof(msg)));
			goto error;
		}

		pb->events[j].events = EPOLLIN;
		pb->events[j].data.ptr = cpu_buf;
		if (epoll_ctl(pb->epoll_fd, EPOLL_CTL_ADD, cpu_buf->fd,
			      &pb->events[j]) < 0) {
			err = -errno;
			pr_warn("failed to epoll_ctl cpu #%d perf FD %d: %s\n",
				cpu, cpu_buf->fd,
				libbpf_strerror_r(err, msg, sizeof(msg)));
			goto error;
		}
		j++;
	}
	pb->cpu_cnt = j;
	free(online);

	return pb;

error:
	free(online);
	if (pb)
		perf_buffer__free(pb);
	return ERR_PTR(err);
}

struct perf_sample_raw {
	struct perf_event_header header;
	uint32_t size;
	char data[];
};

struct perf_sample_lost {
	struct perf_event_header header;
	uint64_t id;
	uint64_t lost;
	uint64_t sample_id;
};

static enum bpf_perf_event_ret
perf_buffer__process_record(struct perf_event_header *e, void *ctx)
{
	struct perf_cpu_buf *cpu_buf = ctx;
	struct perf_buffer *pb = cpu_buf->pb;
	void *data = e;

	/* user wants full control over parsing perf event */
	if (pb->event_cb)
		return pb->event_cb(pb->ctx, cpu_buf->cpu, e);

	switch (e->type) {
	case PERF_RECORD_SAMPLE: {
		struct perf_sample_raw *s = data;

		if (pb->sample_cb)
			pb->sample_cb(pb->ctx, cpu_buf->cpu, s->data, s->size);
		break;
	}
	case PERF_RECORD_LOST: {
		struct perf_sample_lost *s = data;

		if (pb->lost_cb)
			pb->lost_cb(pb->ctx, cpu_buf->cpu, s->lost);
		break;
	}
	default:
		pr_warn("unknown perf sample type %d\n", e->type);
		return LIBBPF_PERF_EVENT_ERROR;
	}
	return LIBBPF_PERF_EVENT_CONT;
}

static int perf_buffer__process_records(struct perf_buffer *pb,
					struct perf_cpu_buf *cpu_buf)
{
	enum bpf_perf_event_ret ret;

	ret = bpf_perf_event_read_simple(cpu_buf->base, pb->mmap_size,
					 pb->page_size, &cpu_buf->buf,
					 &cpu_buf->buf_size,
					 perf_buffer__process_record, cpu_buf);
	if (ret != LIBBPF_PERF_EVENT_CONT)
		return ret;
	return 0;
}

int perf_buffer__epoll_fd(const struct perf_buffer *pb)
{
	return pb->epoll_fd;
}

int perf_buffer__poll(struct perf_buffer *pb, int timeout_ms)
{
	int i, cnt, err;

	cnt = epoll_wait(pb->epoll_fd, pb->events, pb->cpu_cnt, timeout_ms);
	for (i = 0; i < cnt; i++) {
		struct perf_cpu_buf *cpu_buf = pb->events[i].data.ptr;

		err = perf_buffer__process_records(pb, cpu_buf);
		if (err) {
			pr_warn("error while processing records: %d\n", err);
			return err;
		}
	}
	return cnt < 0 ? -errno : cnt;
}

/* Return number of PERF_EVENT_ARRAY map slots set up by this perf_buffer
 * manager.
 */
size_t perf_buffer__buffer_cnt(const struct perf_buffer *pb)
{
	return pb->cpu_cnt;
}

/*
 * Return perf_event FD of a ring buffer in *buf_idx* slot of
 * PERF_EVENT_ARRAY BPF map. This FD can be polled for new data using
 * select()/poll()/epoll() Linux syscalls.
 */
int perf_buffer__buffer_fd(const struct perf_buffer *pb, size_t buf_idx)
{
	struct perf_cpu_buf *cpu_buf;

	if (buf_idx >= pb->cpu_cnt)
		return -EINVAL;

	cpu_buf = pb->cpu_bufs[buf_idx];
	if (!cpu_buf)
		return -ENOENT;

	return cpu_buf->fd;
}

/*
 * Consume data from perf ring buffer corresponding to slot *buf_idx* in
 * PERF_EVENT_ARRAY BPF map without waiting/polling. If there is no data to
 * consume, do nothing and return success.
 * Returns:
 *   - 0 on success;
 *   - <0 on failure.
 */
int perf_buffer__consume_buffer(struct perf_buffer *pb, size_t buf_idx)
{
	struct perf_cpu_buf *cpu_buf;

	if (buf_idx >= pb->cpu_cnt)
		return -EINVAL;

	cpu_buf = pb->cpu_bufs[buf_idx];
	if (!cpu_buf)
		return -ENOENT;

	return perf_buffer__process_records(pb, cpu_buf);
}

int perf_buffer__consume(struct perf_buffer *pb)
{
	int i, err;

	for (i = 0; i < pb->cpu_cnt; i++) {
		struct perf_cpu_buf *cpu_buf = pb->cpu_bufs[i];

		if (!cpu_buf)
			continue;

		err = perf_buffer__process_records(pb, cpu_buf);
		if (err) {
			pr_warn("perf_buffer: failed to process records in buffer #%d: %d\n", i, err);
			return err;
		}
	}
	return 0;
}

struct bpf_prog_info_array_desc {
	int	array_offset;	/* e.g. offset of jited_prog_insns */
	int	count_offset;	/* e.g. offset of jited_prog_len */
	int	size_offset;	/* > 0: offset of rec size,
				 * < 0: fix size of -size_offset
				 */
};

static struct bpf_prog_info_array_desc bpf_prog_info_array_desc[] = {
	[BPF_PROG_INFO_JITED_INSNS] = {
		offsetof(struct bpf_prog_info, jited_prog_insns),
		offsetof(struct bpf_prog_info, jited_prog_len),
		-1,
	},
	[BPF_PROG_INFO_XLATED_INSNS] = {
		offsetof(struct bpf_prog_info, xlated_prog_insns),
		offsetof(struct bpf_prog_info, xlated_prog_len),
		-1,
	},
	[BPF_PROG_INFO_MAP_IDS] = {
		offsetof(struct bpf_prog_info, map_ids),
		offsetof(struct bpf_prog_info, nr_map_ids),
		-(int)sizeof(__u32),
	},
	[BPF_PROG_INFO_JITED_KSYMS] = {
		offsetof(struct bpf_prog_info, jited_ksyms),
		offsetof(struct bpf_prog_info, nr_jited_ksyms),
		-(int)sizeof(__u64),
	},
	[BPF_PROG_INFO_JITED_FUNC_LENS] = {
		offsetof(struct bpf_prog_info, jited_func_lens),
		offsetof(struct bpf_prog_info, nr_jited_func_lens),
		-(int)sizeof(__u32),
	},
	[BPF_PROG_INFO_FUNC_INFO] = {
		offsetof(struct bpf_prog_info, func_info),
		offsetof(struct bpf_prog_info, nr_func_info),
		offsetof(struct bpf_prog_info, func_info_rec_size),
	},
	[BPF_PROG_INFO_LINE_INFO] = {
		offsetof(struct bpf_prog_info, line_info),
		offsetof(struct bpf_prog_info, nr_line_info),
		offsetof(struct bpf_prog_info, line_info_rec_size),
	},
	[BPF_PROG_INFO_JITED_LINE_INFO] = {
		offsetof(struct bpf_prog_info, jited_line_info),
		offsetof(struct bpf_prog_info, nr_jited_line_info),
		offsetof(struct bpf_prog_info, jited_line_info_rec_size),
	},
	[BPF_PROG_INFO_PROG_TAGS] = {
		offsetof(struct bpf_prog_info, prog_tags),
		offsetof(struct bpf_prog_info, nr_prog_tags),
		-(int)sizeof(__u8) * BPF_TAG_SIZE,
	},

};

static __u32 bpf_prog_info_read_offset_u32(struct bpf_prog_info *info,
					   int offset)
{
	__u32 *array = (__u32 *)info;

	if (offset >= 0)
		return array[offset / sizeof(__u32)];
	return -(int)offset;
}

static __u64 bpf_prog_info_read_offset_u64(struct bpf_prog_info *info,
					   int offset)
{
	__u64 *array = (__u64 *)info;

	if (offset >= 0)
		return array[offset / sizeof(__u64)];
	return -(int)offset;
}

static void bpf_prog_info_set_offset_u32(struct bpf_prog_info *info, int offset,
					 __u32 val)
{
	__u32 *array = (__u32 *)info;

	if (offset >= 0)
		array[offset / sizeof(__u32)] = val;
}

static void bpf_prog_info_set_offset_u64(struct bpf_prog_info *info, int offset,
					 __u64 val)
{
	__u64 *array = (__u64 *)info;

	if (offset >= 0)
		array[offset / sizeof(__u64)] = val;
}

struct bpf_prog_info_linear *
bpf_program__get_prog_info_linear(int fd, __u64 arrays)
{
	struct bpf_prog_info_linear *info_linear;
	struct bpf_prog_info info = {};
	__u32 info_len = sizeof(info);
	__u32 data_len = 0;
	int i, err;
	void *ptr;

	if (arrays >> BPF_PROG_INFO_LAST_ARRAY)
		return ERR_PTR(-EINVAL);

	/* step 1: get array dimensions */
	err = bpf_obj_get_info_by_fd(fd, &info, &info_len);
	if (err) {
		pr_debug("can't get prog info: %s", strerror(errno));
		return ERR_PTR(-EFAULT);
	}

	/* step 2: calculate total size of all arrays */
	for (i = BPF_PROG_INFO_FIRST_ARRAY; i < BPF_PROG_INFO_LAST_ARRAY; ++i) {
		bool include_array = (arrays & (1UL << i)) > 0;
		struct bpf_prog_info_array_desc *desc;
		__u32 count, size;

		desc = bpf_prog_info_array_desc + i;

		/* kernel is too old to support this field */
		if (info_len < desc->array_offset + sizeof(__u32) ||
		    info_len < desc->count_offset + sizeof(__u32) ||
		    (desc->size_offset > 0 && info_len < desc->size_offset))
			include_array = false;

		if (!include_array) {
			arrays &= ~(1UL << i);	/* clear the bit */
			continue;
		}

		count = bpf_prog_info_read_offset_u32(&info, desc->count_offset);
		size  = bpf_prog_info_read_offset_u32(&info, desc->size_offset);

		data_len += count * size;
	}

	/* step 3: allocate continuous memory */
	data_len = roundup(data_len, sizeof(__u64));
	info_linear = malloc(sizeof(struct bpf_prog_info_linear) + data_len);
	if (!info_linear)
		return ERR_PTR(-ENOMEM);

	/* step 4: fill data to info_linear->info */
	info_linear->arrays = arrays;
	memset(&info_linear->info, 0, sizeof(info));
	ptr = info_linear->data;

	for (i = BPF_PROG_INFO_FIRST_ARRAY; i < BPF_PROG_INFO_LAST_ARRAY; ++i) {
		struct bpf_prog_info_array_desc *desc;
		__u32 count, size;

		if ((arrays & (1UL << i)) == 0)
			continue;

		desc  = bpf_prog_info_array_desc + i;
		count = bpf_prog_info_read_offset_u32(&info, desc->count_offset);
		size  = bpf_prog_info_read_offset_u32(&info, desc->size_offset);
		bpf_prog_info_set_offset_u32(&info_linear->info,
					     desc->count_offset, count);
		bpf_prog_info_set_offset_u32(&info_linear->info,
					     desc->size_offset, size);
		bpf_prog_info_set_offset_u64(&info_linear->info,
					     desc->array_offset,
					     ptr_to_u64(ptr));
		ptr += count * size;
	}

	/* step 5: call syscall again to get required arrays */
	err = bpf_obj_get_info_by_fd(fd, &info_linear->info, &info_len);
	if (err) {
		pr_debug("can't get prog info: %s", strerror(errno));
		free(info_linear);
		return ERR_PTR(-EFAULT);
	}

	/* step 6: verify the data */
	for (i = BPF_PROG_INFO_FIRST_ARRAY; i < BPF_PROG_INFO_LAST_ARRAY; ++i) {
		struct bpf_prog_info_array_desc *desc;
		__u32 v1, v2;

		if ((arrays & (1UL << i)) == 0)
			continue;

		desc = bpf_prog_info_array_desc + i;
		v1 = bpf_prog_info_read_offset_u32(&info, desc->count_offset);
		v2 = bpf_prog_info_read_offset_u32(&info_linear->info,
						   desc->count_offset);
		if (v1 != v2)
			pr_warn("%s: mismatch in element count\n", __func__);

		v1 = bpf_prog_info_read_offset_u32(&info, desc->size_offset);
		v2 = bpf_prog_info_read_offset_u32(&info_linear->info,
						   desc->size_offset);
		if (v1 != v2)
			pr_warn("%s: mismatch in rec size\n", __func__);
	}

	/* step 7: update info_len and data_len */
	info_linear->info_len = sizeof(struct bpf_prog_info);
	info_linear->data_len = data_len;

	return info_linear;
}

void bpf_program__bpil_addr_to_offs(struct bpf_prog_info_linear *info_linear)
{
	int i;

	for (i = BPF_PROG_INFO_FIRST_ARRAY; i < BPF_PROG_INFO_LAST_ARRAY; ++i) {
		struct bpf_prog_info_array_desc *desc;
		__u64 addr, offs;

		if ((info_linear->arrays & (1UL << i)) == 0)
			continue;

		desc = bpf_prog_info_array_desc + i;
		addr = bpf_prog_info_read_offset_u64(&info_linear->info,
						     desc->array_offset);
		offs = addr - ptr_to_u64(info_linear->data);
		bpf_prog_info_set_offset_u64(&info_linear->info,
					     desc->array_offset, offs);
	}
}

void bpf_program__bpil_offs_to_addr(struct bpf_prog_info_linear *info_linear)
{
	int i;

	for (i = BPF_PROG_INFO_FIRST_ARRAY; i < BPF_PROG_INFO_LAST_ARRAY; ++i) {
		struct bpf_prog_info_array_desc *desc;
		__u64 addr, offs;

		if ((info_linear->arrays & (1UL << i)) == 0)
			continue;

		desc = bpf_prog_info_array_desc + i;
		offs = bpf_prog_info_read_offset_u64(&info_linear->info,
						     desc->array_offset);
		addr = offs + ptr_to_u64(info_linear->data);
		bpf_prog_info_set_offset_u64(&info_linear->info,
					     desc->array_offset, addr);
	}
}

int bpf_program__set_attach_target(struct bpf_program *prog,
				   int attach_prog_fd,
				   const char *attach_func_name)
{
	int btf_id;

	if (!prog || attach_prog_fd < 0 || !attach_func_name)
		return -EINVAL;

	if (attach_prog_fd)
		btf_id = libbpf_find_prog_btf_id(attach_func_name,
						 attach_prog_fd);
	else
		btf_id = __find_vmlinux_btf_id(prog->obj->btf_vmlinux,
					       attach_func_name,
					       prog->expected_attach_type);

	if (btf_id < 0)
		return btf_id;

	prog->attach_btf_id = btf_id;
	prog->attach_prog_fd = attach_prog_fd;
	return 0;
}

int parse_cpu_mask_str(const char *s, bool **mask, int *mask_sz)
{
	int err = 0, n, len, start, end = -1;
	bool *tmp;

	*mask = NULL;
	*mask_sz = 0;

	/* Each sub string separated by ',' has format \d+-\d+ or \d+ */
	while (*s) {
		if (*s == ',' || *s == '\n') {
			s++;
			continue;
		}
		n = sscanf(s, "%d%n-%d%n", &start, &len, &end, &len);
		if (n <= 0 || n > 2) {
			pr_warn("Failed to get CPU range %s: %d\n", s, n);
			err = -EINVAL;
			goto cleanup;
		} else if (n == 1) {
			end = start;
		}
		if (start < 0 || start > end) {
			pr_warn("Invalid CPU range [%d,%d] in %s\n",
				start, end, s);
			err = -EINVAL;
			goto cleanup;
		}
		tmp = realloc(*mask, end + 1);
		if (!tmp) {
			err = -ENOMEM;
			goto cleanup;
		}
		*mask = tmp;
		memset(tmp + *mask_sz, 0, start - *mask_sz);
		memset(tmp + start, 1, end - start + 1);
		*mask_sz = end + 1;
		s += len;
	}
	if (!*mask_sz) {
		pr_warn("Empty CPU range\n");
		return -EINVAL;
	}
	return 0;
cleanup:
	free(*mask);
	*mask = NULL;
	return err;
}

int parse_cpu_mask_file(const char *fcpu, bool **mask, int *mask_sz)
{
	int fd, err = 0, len;
	char buf[128];

	fd = open(fcpu, O_RDONLY);
	if (fd < 0) {
		err = -errno;
		pr_warn("Failed to open cpu mask file %s: %d\n", fcpu, err);
		return err;
	}
	len = read(fd, buf, sizeof(buf));
	close(fd);
	if (len <= 0) {
		err = len ? -errno : -EINVAL;
		pr_warn("Failed to read cpu mask from %s: %d\n", fcpu, err);
		return err;
	}
	if (len >= sizeof(buf)) {
		pr_warn("CPU mask is too big in file %s\n", fcpu);
		return -E2BIG;
	}
	buf[len] = '\0';

	return parse_cpu_mask_str(buf, mask, mask_sz);
}

int libbpf_num_possible_cpus(void)
{
	static const char *fcpu = "/sys/devices/system/cpu/possible";
	static int cpus;
	int err, n, i, tmp_cpus;
	bool *mask;

	tmp_cpus = READ_ONCE(cpus);
	if (tmp_cpus > 0)
		return tmp_cpus;

	err = parse_cpu_mask_file(fcpu, &mask, &n);
	if (err)
		return err;

	tmp_cpus = 0;
	for (i = 0; i < n; i++) {
		if (mask[i])
			tmp_cpus++;
	}
	free(mask);

	WRITE_ONCE(cpus, tmp_cpus);
	return tmp_cpus;
}

int bpf_object__open_skeleton(struct bpf_object_skeleton *s,
			      const struct bpf_object_open_opts *opts)
{
	DECLARE_LIBBPF_OPTS(bpf_object_open_opts, skel_opts,
		.object_name = s->name,
	);
	struct bpf_object *obj;
	int i;

	/* Attempt to preserve opts->object_name, unless overriden by user
	 * explicitly. Overwriting object name for skeletons is discouraged,
	 * as it breaks global data maps, because they contain object name
	 * prefix as their own map name prefix. When skeleton is generated,
	 * bpftool is making an assumption that this name will stay the same.
	 */
	if (opts) {
		memcpy(&skel_opts, opts, sizeof(*opts));
		if (!opts->object_name)
			skel_opts.object_name = s->name;
	}

	obj = bpf_object__open_mem(s->data, s->data_sz, &skel_opts);
	if (IS_ERR(obj)) {
		pr_warn("failed to initialize skeleton BPF object '%s': %ld\n",
			s->name, PTR_ERR(obj));
		return PTR_ERR(obj);
	}

	*s->obj = obj;

	for (i = 0; i < s->map_cnt; i++) {
		struct bpf_map **map = s->maps[i].map;
		const char *name = s->maps[i].name;
		void **mmaped = s->maps[i].mmaped;

		*map = bpf_object__find_map_by_name(obj, name);
		if (!*map) {
			pr_warn("failed to find skeleton map '%s'\n", name);
			return -ESRCH;
		}

		/* externs shouldn't be pre-setup from user code */
		if (mmaped && (*map)->libbpf_type != LIBBPF_MAP_KCONFIG)
			*mmaped = (*map)->mmaped;
	}

	for (i = 0; i < s->prog_cnt; i++) {
		struct bpf_program **prog = s->progs[i].prog;
		const char *name = s->progs[i].name;

		*prog = bpf_object__find_program_by_name(obj, name);
		if (!*prog) {
			pr_warn("failed to find skeleton program '%s'\n", name);
			return -ESRCH;
		}
	}

	return 0;
}

int bpf_object__load_skeleton(struct bpf_object_skeleton *s)
{
	int i, err;

	err = bpf_object__load(*s->obj);
	if (err) {
		pr_warn("failed to load BPF skeleton '%s': %d\n", s->name, err);
		return err;
	}

	for (i = 0; i < s->map_cnt; i++) {
		struct bpf_map *map = *s->maps[i].map;
		size_t mmap_sz = bpf_map_mmap_sz(map);
		int prot, map_fd = bpf_map__fd(map);
		void **mmaped = s->maps[i].mmaped;

		if (!mmaped)
			continue;

		if (!(map->def.map_flags & BPF_F_MMAPABLE)) {
			*mmaped = NULL;
			continue;
		}

		if (map->def.map_flags & BPF_F_RDONLY_PROG)
			prot = PROT_READ;
		else
			prot = PROT_READ | PROT_WRITE;

		/* Remap anonymous mmap()-ed "map initialization image" as
		 * a BPF map-backed mmap()-ed memory, but preserving the same
		 * memory address. This will cause kernel to change process'
		 * page table to point to a different piece of kernel memory,
		 * but from userspace point of view memory address (and its
		 * contents, being identical at this point) will stay the
		 * same. This mapping will be released by bpf_object__close()
		 * as per normal clean up procedure, so we don't need to worry
		 * about it from skeleton's clean up perspective.
		 */
		*mmaped = mmap(map->mmaped, mmap_sz, prot,
				MAP_SHARED | MAP_FIXED, map_fd, 0);
		if (*mmaped == MAP_FAILED) {
			err = -errno;
			*mmaped = NULL;
			pr_warn("failed to re-mmap() map '%s': %d\n",
				 bpf_map__name(map), err);
			return err;
		}
	}

	return 0;
}

int bpf_object__attach_skeleton(struct bpf_object_skeleton *s)
{
	int i;

	for (i = 0; i < s->prog_cnt; i++) {
		struct bpf_program *prog = *s->progs[i].prog;
		struct bpf_link **link = s->progs[i].link;
		const struct bpf_sec_def *sec_def;
		const char *sec_name = bpf_program__title(prog, false);

		if (!prog->load)
			continue;

		sec_def = find_sec_def(sec_name);
		if (!sec_def || !sec_def->attach_fn)
			continue;

		*link = sec_def->attach_fn(sec_def, prog);
		if (IS_ERR(*link)) {
			pr_warn("failed to auto-attach program '%s': %ld\n",
				bpf_program__name(prog), PTR_ERR(*link));
			return PTR_ERR(*link);
		}
	}

	return 0;
}

void bpf_object__detach_skeleton(struct bpf_object_skeleton *s)
{
	int i;

	for (i = 0; i < s->prog_cnt; i++) {
		struct bpf_link **link = s->progs[i].link;

		bpf_link__destroy(*link);
		*link = NULL;
	}
}

void bpf_object__destroy_skeleton(struct bpf_object_skeleton *s)
{
	if (s->progs)
		bpf_object__detach_skeleton(s);
	if (s->obj)
		bpf_object__close(*s->obj);
	free(s->maps);
	free(s->progs);
	free(s);
}<|MERGE_RESOLUTION|>--- conflicted
+++ resolved
@@ -2254,13 +2254,8 @@
 	scn = elf_sec_by_idx(obj, obj->efile.btf_maps_shndx);
 	data = elf_sec_data(obj, scn);
 	if (!scn || !data) {
-<<<<<<< HEAD
-		pr_warn("failed to get Elf_Data from map section %d (%s)\n",
-			obj->efile.btf_maps_shndx, MAPS_ELF_SEC);
-=======
 		pr_warn("elf: failed to get %s map definitions for %s\n",
 			MAPS_ELF_SEC, obj->path);
->>>>>>> ebc4ecd4
 		return -EINVAL;
 	}
 
