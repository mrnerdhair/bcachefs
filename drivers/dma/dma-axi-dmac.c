--- conflicted
+++ resolved
@@ -1,8 +1,4 @@
-<<<<<<< HEAD
 // SPDX-License-Identifier: GPL-2.0-only
-=======
-// SPDX-License-Identifier: GPL-2.0
->>>>>>> 5c274ca4
 /*
  * Driver for the Analog Devices AXI-DMAC core
  *
