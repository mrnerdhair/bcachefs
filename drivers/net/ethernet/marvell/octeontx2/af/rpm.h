/* SPDX-License-Identifier: GPL-2.0 */
/* Marvell CN10K RPM driver
 *
 * Copyright (C) 2020 Marvell.
 *
 */

#ifndef RPM_H
#define RPM_H

#include <linux/bits.h>

/* PCI device IDs */
#define PCI_DEVID_CN10K_RPM		0xA060

/* Registers */
#define RPMX_CMRX_CFG			0x00
#define RPMX_RX_TS_PREPEND              BIT_ULL(22)
#define RPMX_CMRX_SW_INT                0x180
#define RPMX_CMRX_SW_INT_W1S            0x188
#define RPMX_CMRX_SW_INT_ENA_W1S        0x198
#define RPMX_CMRX_LINK_CFG		0x1070
#define RPMX_MTI_PCS100X_CONTROL1       0x20000
#define RPMX_MTI_LPCSX_CONTROL1         0x30000
#define RPMX_MTI_PCS_LBK                BIT_ULL(14)
#define RPMX_MTI_LPCSX_CONTROL(id)     (0x30000 | ((id) * 0x100))

#define RPMX_CMRX_LINK_RANGE_MASK	GENMASK_ULL(19, 16)
#define RPMX_CMRX_LINK_BASE_MASK	GENMASK_ULL(11, 0)
#define RPMX_MTI_MAC100X_COMMAND_CONFIG	0x8010
#define RPMX_MTI_MAC100X_COMMAND_CONFIG_RX_P_DISABLE	BIT_ULL(29)
#define RPMX_MTI_MAC100X_COMMAND_CONFIG_TX_P_DISABLE	BIT_ULL(28)
#define RPMX_MTI_MAC100X_COMMAND_CONFIG_PAUSE_IGNORE	BIT_ULL(8)
#define RPMX_MTI_MAC100X_COMMAND_CONFIG_PFC_MODE	BIT_ULL(19)
#define RPMX_MTI_MAC100X_CL01_PAUSE_QUANTA		0x80A8
#define RPMX_MTI_MAC100X_CL01_QUANTA_THRESH		0x80C8
#define RPM_DEFAULT_PAUSE_TIME			0xFFFF
#define RPMX_CMR_RX_OVR_BP		0x4120
#define RPMX_CMR_RX_OVR_BP_EN(x)	BIT_ULL((x) + 8)
#define RPMX_CMR_RX_OVR_BP_BP(x)	BIT_ULL((x) + 4)
#define RPMX_MTI_STAT_RX_STAT_PAGES_COUNTERX 0x12000
#define RPMX_MTI_STAT_TX_STAT_PAGES_COUNTERX 0x13000
#define RPMX_MTI_STAT_DATA_HI_CDC            0x10038

#define RPM_LMAC_FWI			0xa
#define RPM_TX_EN			BIT_ULL(0)
#define RPM_RX_EN			BIT_ULL(1)

/* Function Declarations */
int rpm_get_nr_lmacs(void *rpmd);
u8 rpm_get_lmac_type(void *rpmd, int lmac_id);
int rpm_lmac_internal_loopback(void *rpmd, int lmac_id, bool enable);
void rpm_lmac_enadis_rx_pause_fwding(void *rpmd, int lmac_id, bool enable);
int rpm_lmac_get_pause_frm_status(void *cgxd, int lmac_id, u8 *tx_pause,
				  u8 *rx_pause);
void rpm_lmac_pause_frm_config(void *rpmd, int lmac_id, bool enable);
int rpm_lmac_enadis_pause_frm(void *rpmd, int lmac_id, u8 tx_pause,
			      u8 rx_pause);
int rpm_get_tx_stats(void *rpmd, int lmac_id, int idx, u64 *tx_stat);
int rpm_get_rx_stats(void *rpmd, int lmac_id, int idx, u64 *rx_stat);
void rpm_lmac_ptp_config(void *rpmd, int lmac_id, bool enable);
<<<<<<< HEAD
=======
int rpm_lmac_rx_tx_enable(void *rpmd, int lmac_id, bool enable);
int rpm_lmac_tx_enable(void *rpmd, int lmac_id, bool enable);
>>>>>>> 754e0b0e
#endif /* RPM_H */<|MERGE_RESOLUTION|>--- conflicted
+++ resolved
@@ -59,9 +59,6 @@
 int rpm_get_tx_stats(void *rpmd, int lmac_id, int idx, u64 *tx_stat);
 int rpm_get_rx_stats(void *rpmd, int lmac_id, int idx, u64 *rx_stat);
 void rpm_lmac_ptp_config(void *rpmd, int lmac_id, bool enable);
-<<<<<<< HEAD
-=======
 int rpm_lmac_rx_tx_enable(void *rpmd, int lmac_id, bool enable);
 int rpm_lmac_tx_enable(void *rpmd, int lmac_id, bool enable);
->>>>>>> 754e0b0e
 #endif /* RPM_H */