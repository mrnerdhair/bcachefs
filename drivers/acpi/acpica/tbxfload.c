--- conflicted
+++ resolved
@@ -297,23 +297,11 @@
 	status = acpi_tb_install_and_load_table(ACPI_PTR_TO_PHYSADDR(table),
 						ACPI_TABLE_ORIGIN_EXTERNAL_VIRTUAL,
 						FALSE, &table_index);
-<<<<<<< HEAD
-
 	if (ACPI_SUCCESS(status)) {
-		/* Complete the initialization/resolution of package objects */
-
-		status = acpi_ns_walk_namespace(ACPI_TYPE_PACKAGE,
-						ACPI_ROOT_OBJECT,
-						ACPI_UINT32_MAX, 0,
-						acpi_ns_init_one_package,
-						NULL, NULL, NULL);
-=======
-	if (ACPI_SUCCESS(status)) {
 
 		/* Complete the initialization/resolution of new objects */
 
 		acpi_ns_initialize_objects();
->>>>>>> 02a93f35
 	}
 
 	return_ACPI_STATUS(status);
