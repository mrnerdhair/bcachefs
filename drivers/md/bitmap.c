--- conflicted
+++ resolved
@@ -428,13 +428,7 @@
 		return;
 	if (!bitmap->sb_page) /* no superblock */
 		return;
-<<<<<<< HEAD
-	}
-	spin_unlock_irqrestore(&bitmap->lock, flags);
 	sb = kmap_atomic(bitmap->sb_page);
-=======
-	sb = kmap_atomic(bitmap->sb_page, KM_USER0);
->>>>>>> ecb178bb
 	sb->events = cpu_to_le64(bitmap->mddev->events);
 	if (bitmap->mddev->events < bitmap->events_cleared)
 		/* rocking back to read-only */
@@ -663,13 +657,7 @@
 
 	if (!bitmap->sb_page) /* can't set the state */
 		return 0;
-<<<<<<< HEAD
-	}
-	spin_unlock_irqrestore(&bitmap->lock, flags);
 	sb = kmap_atomic(bitmap->sb_page);
-=======
-	sb = kmap_atomic(bitmap->sb_page, KM_USER0);
->>>>>>> ecb178bb
 	old = le32_to_cpu(sb->state) & bits;
 	switch (op) {
 	case MASK_SET:
