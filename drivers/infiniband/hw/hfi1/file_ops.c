/*
 * Copyright(c) 2015-2017 Intel Corporation.
 *
 * This file is provided under a dual BSD/GPLv2 license.  When using or
 * redistributing this file, you may do so under either license.
 *
 * GPL LICENSE SUMMARY
 *
 * This program is free software; you can redistribute it and/or modify
 * it under the terms of version 2 of the GNU General Public License as
 * published by the Free Software Foundation.
 *
 * This program is distributed in the hope that it will be useful, but
 * WITHOUT ANY WARRANTY; without even the implied warranty of
 * MERCHANTABILITY or FITNESS FOR A PARTICULAR PURPOSE.  See the GNU
 * General Public License for more details.
 *
 * BSD LICENSE
 *
 * Redistribution and use in source and binary forms, with or without
 * modification, are permitted provided that the following conditions
 * are met:
 *
 *  - Redistributions of source code must retain the above copyright
 *    notice, this list of conditions and the following disclaimer.
 *  - Redistributions in binary form must reproduce the above copyright
 *    notice, this list of conditions and the following disclaimer in
 *    the documentation and/or other materials provided with the
 *    distribution.
 *  - Neither the name of Intel Corporation nor the names of its
 *    contributors may be used to endorse or promote products derived
 *    from this software without specific prior written permission.
 *
 * THIS SOFTWARE IS PROVIDED BY THE COPYRIGHT HOLDERS AND CONTRIBUTORS
 * "AS IS" AND ANY EXPRESS OR IMPLIED WARRANTIES, INCLUDING, BUT NOT
 * LIMITED TO, THE IMPLIED WARRANTIES OF MERCHANTABILITY AND FITNESS FOR
 * A PARTICULAR PURPOSE ARE DISCLAIMED. IN NO EVENT SHALL THE COPYRIGHT
 * OWNER OR CONTRIBUTORS BE LIABLE FOR ANY DIRECT, INDIRECT, INCIDENTAL,
 * SPECIAL, EXEMPLARY, OR CONSEQUENTIAL DAMAGES (INCLUDING, BUT NOT
 * LIMITED TO, PROCUREMENT OF SUBSTITUTE GOODS OR SERVICES; LOSS OF USE,
 * DATA, OR PROFITS; OR BUSINESS INTERRUPTION) HOWEVER CAUSED AND ON ANY
 * THEORY OF LIABILITY, WHETHER IN CONTRACT, STRICT LIABILITY, OR TORT
 * (INCLUDING NEGLIGENCE OR OTHERWISE) ARISING IN ANY WAY OUT OF THE USE
 * OF THIS SOFTWARE, EVEN IF ADVISED OF THE POSSIBILITY OF SUCH DAMAGE.
 *
 */
#include <linux/poll.h>
#include <linux/cdev.h>
#include <linux/vmalloc.h>
#include <linux/io.h>
#include <linux/sched/mm.h>
#include <linux/bitmap.h>

#include <rdma/ib.h>

#include "hfi.h"
#include "pio.h"
#include "device.h"
#include "common.h"
#include "trace.h"
#include "mmu_rb.h"
#include "user_sdma.h"
#include "user_exp_rcv.h"
#include "aspm.h"

#undef pr_fmt
#define pr_fmt(fmt) DRIVER_NAME ": " fmt

#define SEND_CTXT_HALT_TIMEOUT 1000 /* msecs */

/*
 * File operation functions
 */
static int hfi1_file_open(struct inode *inode, struct file *fp);
static int hfi1_file_close(struct inode *inode, struct file *fp);
static ssize_t hfi1_write_iter(struct kiocb *kiocb, struct iov_iter *from);
static __poll_t hfi1_poll(struct file *fp, struct poll_table_struct *pt);
static int hfi1_file_mmap(struct file *fp, struct vm_area_struct *vma);

static u64 kvirt_to_phys(void *addr);
static int assign_ctxt(struct hfi1_filedata *fd, unsigned long arg, u32 len);
static void init_subctxts(struct hfi1_ctxtdata *uctxt,
			  const struct hfi1_user_info *uinfo);
static int init_user_ctxt(struct hfi1_filedata *fd,
			  struct hfi1_ctxtdata *uctxt);
static void user_init(struct hfi1_ctxtdata *uctxt);
static int get_ctxt_info(struct hfi1_filedata *fd, unsigned long arg, u32 len);
static int get_base_info(struct hfi1_filedata *fd, unsigned long arg, u32 len);
static int user_exp_rcv_setup(struct hfi1_filedata *fd, unsigned long arg,
			      u32 len);
static int user_exp_rcv_clear(struct hfi1_filedata *fd, unsigned long arg,
			      u32 len);
static int user_exp_rcv_invalid(struct hfi1_filedata *fd, unsigned long arg,
				u32 len);
static int setup_base_ctxt(struct hfi1_filedata *fd,
			   struct hfi1_ctxtdata *uctxt);
static int setup_subctxt(struct hfi1_ctxtdata *uctxt);

static int find_sub_ctxt(struct hfi1_filedata *fd,
			 const struct hfi1_user_info *uinfo);
static int allocate_ctxt(struct hfi1_filedata *fd, struct hfi1_devdata *dd,
			 struct hfi1_user_info *uinfo,
			 struct hfi1_ctxtdata **cd);
static void deallocate_ctxt(struct hfi1_ctxtdata *uctxt);
static __poll_t poll_urgent(struct file *fp, struct poll_table_struct *pt);
static __poll_t poll_next(struct file *fp, struct poll_table_struct *pt);
static int user_event_ack(struct hfi1_ctxtdata *uctxt, u16 subctxt,
			  unsigned long arg);
static int set_ctxt_pkey(struct hfi1_ctxtdata *uctxt, unsigned long arg);
static int ctxt_reset(struct hfi1_ctxtdata *uctxt);
static int manage_rcvq(struct hfi1_ctxtdata *uctxt, u16 subctxt,
		       unsigned long arg);
static int vma_fault(struct vm_fault *vmf);
static long hfi1_file_ioctl(struct file *fp, unsigned int cmd,
			    unsigned long arg);

static const struct file_operations hfi1_file_ops = {
	.owner = THIS_MODULE,
	.write_iter = hfi1_write_iter,
	.open = hfi1_file_open,
	.release = hfi1_file_close,
	.unlocked_ioctl = hfi1_file_ioctl,
	.poll = hfi1_poll,
	.mmap = hfi1_file_mmap,
	.llseek = noop_llseek,
};

static const struct vm_operations_struct vm_ops = {
	.fault = vma_fault,
};

/*
 * Types of memories mapped into user processes' space
 */
enum mmap_types {
	PIO_BUFS = 1,
	PIO_BUFS_SOP,
	PIO_CRED,
	RCV_HDRQ,
	RCV_EGRBUF,
	UREGS,
	EVENTS,
	STATUS,
	RTAIL,
	SUBCTXT_UREGS,
	SUBCTXT_RCV_HDRQ,
	SUBCTXT_EGRBUF,
	SDMA_COMP
};

/*
 * Masks and offsets defining the mmap tokens
 */
#define HFI1_MMAP_OFFSET_MASK   0xfffULL
#define HFI1_MMAP_OFFSET_SHIFT  0
#define HFI1_MMAP_SUBCTXT_MASK  0xfULL
#define HFI1_MMAP_SUBCTXT_SHIFT 12
#define HFI1_MMAP_CTXT_MASK     0xffULL
#define HFI1_MMAP_CTXT_SHIFT    16
#define HFI1_MMAP_TYPE_MASK     0xfULL
#define HFI1_MMAP_TYPE_SHIFT    24
#define HFI1_MMAP_MAGIC_MASK    0xffffffffULL
#define HFI1_MMAP_MAGIC_SHIFT   32

#define HFI1_MMAP_MAGIC         0xdabbad00

#define HFI1_MMAP_TOKEN_SET(field, val)	\
	(((val) & HFI1_MMAP_##field##_MASK) << HFI1_MMAP_##field##_SHIFT)
#define HFI1_MMAP_TOKEN_GET(field, token) \
	(((token) >> HFI1_MMAP_##field##_SHIFT) & HFI1_MMAP_##field##_MASK)
#define HFI1_MMAP_TOKEN(type, ctxt, subctxt, addr)   \
	(HFI1_MMAP_TOKEN_SET(MAGIC, HFI1_MMAP_MAGIC) | \
	HFI1_MMAP_TOKEN_SET(TYPE, type) | \
	HFI1_MMAP_TOKEN_SET(CTXT, ctxt) | \
	HFI1_MMAP_TOKEN_SET(SUBCTXT, subctxt) | \
	HFI1_MMAP_TOKEN_SET(OFFSET, (offset_in_page(addr))))

#define dbg(fmt, ...)				\
	pr_info(fmt, ##__VA_ARGS__)

static inline int is_valid_mmap(u64 token)
{
	return (HFI1_MMAP_TOKEN_GET(MAGIC, token) == HFI1_MMAP_MAGIC);
}

static int hfi1_file_open(struct inode *inode, struct file *fp)
{
	struct hfi1_filedata *fd;
	struct hfi1_devdata *dd = container_of(inode->i_cdev,
					       struct hfi1_devdata,
					       user_cdev);

	if (!((dd->flags & HFI1_PRESENT) && dd->kregbase1))
		return -EINVAL;

	if (!atomic_inc_not_zero(&dd->user_refcount))
		return -ENXIO;

	/* The real work is performed later in assign_ctxt() */

	fd = kzalloc(sizeof(*fd), GFP_KERNEL);

	if (fd) {
		fd->rec_cpu_num = -1; /* no cpu affinity by default */
		fd->mm = current->mm;
		mmgrab(fd->mm);
		fd->dd = dd;
		kobject_get(&fd->dd->kobj);
		fp->private_data = fd;
	} else {
		fp->private_data = NULL;

		if (atomic_dec_and_test(&dd->user_refcount))
			complete(&dd->user_comp);

		return -ENOMEM;
	}

	return 0;
}

static long hfi1_file_ioctl(struct file *fp, unsigned int cmd,
			    unsigned long arg)
{
	struct hfi1_filedata *fd = fp->private_data;
	struct hfi1_ctxtdata *uctxt = fd->uctxt;
	int ret = 0;
	int uval = 0;

	hfi1_cdbg(IOCTL, "IOCTL recv: 0x%x", cmd);
	if (cmd != HFI1_IOCTL_ASSIGN_CTXT &&
	    cmd != HFI1_IOCTL_GET_VERS &&
	    !uctxt)
		return -EINVAL;

	switch (cmd) {
	case HFI1_IOCTL_ASSIGN_CTXT:
		ret = assign_ctxt(fd, arg, _IOC_SIZE(cmd));
		break;

	case HFI1_IOCTL_CTXT_INFO:
		ret = get_ctxt_info(fd, arg, _IOC_SIZE(cmd));
		break;

	case HFI1_IOCTL_USER_INFO:
		ret = get_base_info(fd, arg, _IOC_SIZE(cmd));
		break;

	case HFI1_IOCTL_CREDIT_UPD:
		if (uctxt)
			sc_return_credits(uctxt->sc);
		break;

	case HFI1_IOCTL_TID_UPDATE:
		ret = user_exp_rcv_setup(fd, arg, _IOC_SIZE(cmd));
		break;

	case HFI1_IOCTL_TID_FREE:
		ret = user_exp_rcv_clear(fd, arg, _IOC_SIZE(cmd));
		break;

	case HFI1_IOCTL_TID_INVAL_READ:
		ret = user_exp_rcv_invalid(fd, arg, _IOC_SIZE(cmd));
		break;

	case HFI1_IOCTL_RECV_CTRL:
		ret = manage_rcvq(uctxt, fd->subctxt, arg);
		break;

	case HFI1_IOCTL_POLL_TYPE:
		if (get_user(uval, (int __user *)arg))
			return -EFAULT;
		uctxt->poll_type = (typeof(uctxt->poll_type))uval;
		break;

	case HFI1_IOCTL_ACK_EVENT:
		ret = user_event_ack(uctxt, fd->subctxt, arg);
		break;

	case HFI1_IOCTL_SET_PKEY:
		ret = set_ctxt_pkey(uctxt, arg);
		break;

	case HFI1_IOCTL_CTXT_RESET:
		ret = ctxt_reset(uctxt);
		break;

	case HFI1_IOCTL_GET_VERS:
		uval = HFI1_USER_SWVERSION;
		if (put_user(uval, (int __user *)arg))
			return -EFAULT;
		break;

	default:
		return -EINVAL;
	}

	return ret;
}

static ssize_t hfi1_write_iter(struct kiocb *kiocb, struct iov_iter *from)
{
	struct hfi1_filedata *fd = kiocb->ki_filp->private_data;
	struct hfi1_user_sdma_pkt_q *pq = fd->pq;
	struct hfi1_user_sdma_comp_q *cq = fd->cq;
	int done = 0, reqs = 0;
	unsigned long dim = from->nr_segs;

	if (!cq || !pq)
		return -EIO;

	if (!iter_is_iovec(from) || !dim)
		return -EINVAL;

	trace_hfi1_sdma_request(fd->dd, fd->uctxt->ctxt, fd->subctxt, dim);

	if (atomic_read(&pq->n_reqs) == pq->n_max_reqs)
		return -ENOSPC;

	while (dim) {
		int ret;
		unsigned long count = 0;

		ret = hfi1_user_sdma_process_request(
			fd, (struct iovec *)(from->iov + done),
			dim, &count);
		if (ret) {
			reqs = ret;
			break;
		}
		dim -= count;
		done += count;
		reqs++;
	}

	return reqs;
}

static int hfi1_file_mmap(struct file *fp, struct vm_area_struct *vma)
{
	struct hfi1_filedata *fd = fp->private_data;
	struct hfi1_ctxtdata *uctxt = fd->uctxt;
	struct hfi1_devdata *dd;
	unsigned long flags;
	u64 token = vma->vm_pgoff << PAGE_SHIFT,
		memaddr = 0;
	void *memvirt = NULL;
	u8 subctxt, mapio = 0, vmf = 0, type;
	ssize_t memlen = 0;
	int ret = 0;
	u16 ctxt;

	if (!is_valid_mmap(token) || !uctxt ||
	    !(vma->vm_flags & VM_SHARED)) {
		ret = -EINVAL;
		goto done;
	}
	dd = uctxt->dd;
	ctxt = HFI1_MMAP_TOKEN_GET(CTXT, token);
	subctxt = HFI1_MMAP_TOKEN_GET(SUBCTXT, token);
	type = HFI1_MMAP_TOKEN_GET(TYPE, token);
	if (ctxt != uctxt->ctxt || subctxt != fd->subctxt) {
		ret = -EINVAL;
		goto done;
	}

	flags = vma->vm_flags;

	switch (type) {
	case PIO_BUFS:
	case PIO_BUFS_SOP:
		memaddr = ((dd->physaddr + TXE_PIO_SEND) +
				/* chip pio base */
			   (uctxt->sc->hw_context * BIT(16))) +
				/* 64K PIO space / ctxt */
			(type == PIO_BUFS_SOP ?
				(TXE_PIO_SIZE / 2) : 0); /* sop? */
		/*
		 * Map only the amount allocated to the context, not the
		 * entire available context's PIO space.
		 */
		memlen = PAGE_ALIGN(uctxt->sc->credits * PIO_BLOCK_SIZE);
		flags &= ~VM_MAYREAD;
		flags |= VM_DONTCOPY | VM_DONTEXPAND;
		vma->vm_page_prot = pgprot_writecombine(vma->vm_page_prot);
		mapio = 1;
		break;
	case PIO_CRED:
		if (flags & VM_WRITE) {
			ret = -EPERM;
			goto done;
		}
		/*
		 * The credit return location for this context could be on the
		 * second or third page allocated for credit returns (if number
		 * of enabled contexts > 64 and 128 respectively).
		 */
		memvirt = dd->cr_base[uctxt->numa_id].va;
		memaddr = virt_to_phys(memvirt) +
			(((u64)uctxt->sc->hw_free -
			  (u64)dd->cr_base[uctxt->numa_id].va) & PAGE_MASK);
		memlen = PAGE_SIZE;
		flags &= ~VM_MAYWRITE;
		flags |= VM_DONTCOPY | VM_DONTEXPAND;
		/*
		 * The driver has already allocated memory for credit
		 * returns and programmed it into the chip. Has that
		 * memory been flagged as non-cached?
		 */
		/* vma->vm_page_prot = pgprot_noncached(vma->vm_page_prot); */
		mapio = 1;
		break;
	case RCV_HDRQ:
		memlen = uctxt->rcvhdrq_size;
		memvirt = uctxt->rcvhdrq;
		break;
	case RCV_EGRBUF: {
		unsigned long addr;
		int i;
		/*
		 * The RcvEgr buffer need to be handled differently
		 * as multiple non-contiguous pages need to be mapped
		 * into the user process.
		 */
		memlen = uctxt->egrbufs.size;
		if ((vma->vm_end - vma->vm_start) != memlen) {
			dd_dev_err(dd, "Eager buffer map size invalid (%lu != %lu)\n",
				   (vma->vm_end - vma->vm_start), memlen);
			ret = -EINVAL;
			goto done;
		}
		if (vma->vm_flags & VM_WRITE) {
			ret = -EPERM;
			goto done;
		}
		vma->vm_flags &= ~VM_MAYWRITE;
		addr = vma->vm_start;
		for (i = 0 ; i < uctxt->egrbufs.numbufs; i++) {
			memlen = uctxt->egrbufs.buffers[i].len;
			memvirt = uctxt->egrbufs.buffers[i].addr;
			ret = remap_pfn_range(
				vma, addr,
				/*
				 * virt_to_pfn() does the same, but
				 * it's not available on x86_64
				 * when CONFIG_MMU is enabled.
				 */
				PFN_DOWN(__pa(memvirt)),
				memlen,
				vma->vm_page_prot);
			if (ret < 0)
				goto done;
			addr += memlen;
		}
		ret = 0;
		goto done;
	}
	case UREGS:
		/*
		 * Map only the page that contains this context's user
		 * registers.
		 */
		memaddr = (unsigned long)
			(dd->physaddr + RXE_PER_CONTEXT_USER)
			+ (uctxt->ctxt * RXE_PER_CONTEXT_SIZE);
		/*
		 * TidFlow table is on the same page as the rest of the
		 * user registers.
		 */
		memlen = PAGE_SIZE;
		flags |= VM_DONTCOPY | VM_DONTEXPAND;
		vma->vm_page_prot = pgprot_noncached(vma->vm_page_prot);
		mapio = 1;
		break;
	case EVENTS:
		/*
		 * Use the page where this context's flags are. User level
		 * knows where it's own bitmap is within the page.
		 */
		memaddr = (unsigned long)
			(dd->events + uctxt_offset(uctxt)) & PAGE_MASK;
		memlen = PAGE_SIZE;
		/*
		 * v3.7 removes VM_RESERVED but the effect is kept by
		 * using VM_IO.
		 */
		flags |= VM_IO | VM_DONTEXPAND;
		vmf = 1;
		break;
	case STATUS:
		if (flags & (unsigned long)(VM_WRITE | VM_EXEC)) {
			ret = -EPERM;
			goto done;
		}
		memaddr = kvirt_to_phys((void *)dd->status);
		memlen = PAGE_SIZE;
		flags |= VM_IO | VM_DONTEXPAND;
		break;
	case RTAIL:
		if (!HFI1_CAP_IS_USET(DMA_RTAIL)) {
			/*
			 * If the memory allocation failed, the context alloc
			 * also would have failed, so we would never get here
			 */
			ret = -EINVAL;
			goto done;
		}
		if (flags & VM_WRITE) {
			ret = -EPERM;
			goto done;
		}
		memlen = PAGE_SIZE;
		memvirt = (void *)uctxt->rcvhdrtail_kvaddr;
		flags &= ~VM_MAYWRITE;
		break;
	case SUBCTXT_UREGS:
		memaddr = (u64)uctxt->subctxt_uregbase;
		memlen = PAGE_SIZE;
		flags |= VM_IO | VM_DONTEXPAND;
		vmf = 1;
		break;
	case SUBCTXT_RCV_HDRQ:
		memaddr = (u64)uctxt->subctxt_rcvhdr_base;
		memlen = uctxt->rcvhdrq_size * uctxt->subctxt_cnt;
		flags |= VM_IO | VM_DONTEXPAND;
		vmf = 1;
		break;
	case SUBCTXT_EGRBUF:
		memaddr = (u64)uctxt->subctxt_rcvegrbuf;
		memlen = uctxt->egrbufs.size * uctxt->subctxt_cnt;
		flags |= VM_IO | VM_DONTEXPAND;
		flags &= ~VM_MAYWRITE;
		vmf = 1;
		break;
	case SDMA_COMP: {
		struct hfi1_user_sdma_comp_q *cq = fd->cq;

		if (!cq) {
			ret = -EFAULT;
			goto done;
		}
		memaddr = (u64)cq->comps;
		memlen = PAGE_ALIGN(sizeof(*cq->comps) * cq->nentries);
		flags |= VM_IO | VM_DONTEXPAND;
		vmf = 1;
		break;
	}
	default:
		ret = -EINVAL;
		break;
	}

	if ((vma->vm_end - vma->vm_start) != memlen) {
		hfi1_cdbg(PROC, "%u:%u Memory size mismatch %lu:%lu",
			  uctxt->ctxt, fd->subctxt,
			  (vma->vm_end - vma->vm_start), memlen);
		ret = -EINVAL;
		goto done;
	}

	vma->vm_flags = flags;
	hfi1_cdbg(PROC,
		  "%u:%u type:%u io/vf:%d/%d, addr:0x%llx, len:%lu(%lu), flags:0x%lx\n",
		    ctxt, subctxt, type, mapio, vmf, memaddr, memlen,
		    vma->vm_end - vma->vm_start, vma->vm_flags);
	if (vmf) {
		vma->vm_pgoff = PFN_DOWN(memaddr);
		vma->vm_ops = &vm_ops;
		ret = 0;
	} else if (mapio) {
		ret = io_remap_pfn_range(vma, vma->vm_start,
					 PFN_DOWN(memaddr),
					 memlen,
					 vma->vm_page_prot);
	} else if (memvirt) {
		ret = remap_pfn_range(vma, vma->vm_start,
				      PFN_DOWN(__pa(memvirt)),
				      memlen,
				      vma->vm_page_prot);
	} else {
		ret = remap_pfn_range(vma, vma->vm_start,
				      PFN_DOWN(memaddr),
				      memlen,
				      vma->vm_page_prot);
	}
done:
	return ret;
}

/*
 * Local (non-chip) user memory is not mapped right away but as it is
 * accessed by the user-level code.
 */
static int vma_fault(struct vm_fault *vmf)
{
	struct page *page;

	page = vmalloc_to_page((void *)(vmf->pgoff << PAGE_SHIFT));
	if (!page)
		return VM_FAULT_SIGBUS;

	get_page(page);
	vmf->page = page;

	return 0;
}

static __poll_t hfi1_poll(struct file *fp, struct poll_table_struct *pt)
{
	struct hfi1_ctxtdata *uctxt;
	__poll_t pollflag;

	uctxt = ((struct hfi1_filedata *)fp->private_data)->uctxt;
	if (!uctxt)
		pollflag = EPOLLERR;
	else if (uctxt->poll_type == HFI1_POLL_TYPE_URGENT)
		pollflag = poll_urgent(fp, pt);
	else  if (uctxt->poll_type == HFI1_POLL_TYPE_ANYRCV)
		pollflag = poll_next(fp, pt);
	else /* invalid */
		pollflag = EPOLLERR;

	return pollflag;
}

static int hfi1_file_close(struct inode *inode, struct file *fp)
{
	struct hfi1_filedata *fdata = fp->private_data;
	struct hfi1_ctxtdata *uctxt = fdata->uctxt;
	struct hfi1_devdata *dd = container_of(inode->i_cdev,
					       struct hfi1_devdata,
					       user_cdev);
	unsigned long flags, *ev;

	fp->private_data = NULL;

	if (!uctxt)
		goto done;

	hfi1_cdbg(PROC, "closing ctxt %u:%u", uctxt->ctxt, fdata->subctxt);

	flush_wc();
	/* drain user sdma queue */
	hfi1_user_sdma_free_queues(fdata, uctxt);

	/* release the cpu */
	hfi1_put_proc_affinity(fdata->rec_cpu_num);

	/* clean up rcv side */
	hfi1_user_exp_rcv_free(fdata);

	/*
	 * fdata->uctxt is used in the above cleanup.  It is not ready to be
	 * removed until here.
	 */
	fdata->uctxt = NULL;
	hfi1_rcd_put(uctxt);

	/*
	 * Clear any left over, unhandled events so the next process that
	 * gets this context doesn't get confused.
	 */
	ev = dd->events + uctxt_offset(uctxt) + fdata->subctxt;
	*ev = 0;

	spin_lock_irqsave(&dd->uctxt_lock, flags);
	__clear_bit(fdata->subctxt, uctxt->in_use_ctxts);
	if (!bitmap_empty(uctxt->in_use_ctxts, HFI1_MAX_SHARED_CTXTS)) {
		spin_unlock_irqrestore(&dd->uctxt_lock, flags);
		goto done;
	}
	spin_unlock_irqrestore(&dd->uctxt_lock, flags);

	/*
	 * Disable receive context and interrupt available, reset all
	 * RcvCtxtCtrl bits to default values.
	 */
	hfi1_rcvctrl(dd, HFI1_RCVCTRL_CTXT_DIS |
		     HFI1_RCVCTRL_TIDFLOW_DIS |
		     HFI1_RCVCTRL_INTRAVAIL_DIS |
		     HFI1_RCVCTRL_TAILUPD_DIS |
		     HFI1_RCVCTRL_ONE_PKT_EGR_DIS |
		     HFI1_RCVCTRL_NO_RHQ_DROP_DIS |
		     HFI1_RCVCTRL_NO_EGR_DROP_DIS, uctxt);
	/* Clear the context's J_KEY */
	hfi1_clear_ctxt_jkey(dd, uctxt);
	/*
	 * If a send context is allocated, reset context integrity
	 * checks to default and disable the send context.
	 */
	if (uctxt->sc) {
		set_pio_integrity(uctxt->sc);
		sc_disable(uctxt->sc);
	}

	hfi1_free_ctxt_rcv_groups(uctxt);
	hfi1_clear_ctxt_pkey(dd, uctxt);

	uctxt->event_flags = 0;

	deallocate_ctxt(uctxt);
done:
	mmdrop(fdata->mm);
	kobject_put(&dd->kobj);

	if (atomic_dec_and_test(&dd->user_refcount))
		complete(&dd->user_comp);

	kfree(fdata);
	return 0;
}

/*
 * Convert kernel *virtual* addresses to physical addresses.
 * This is used to vmalloc'ed addresses.
 */
static u64 kvirt_to_phys(void *addr)
{
	struct page *page;
	u64 paddr = 0;

	page = vmalloc_to_page(addr);
	if (page)
		paddr = page_to_pfn(page) << PAGE_SHIFT;

	return paddr;
}

/**
 * complete_subctxt
 * @fd: valid filedata pointer
 *
 * Sub-context info can only be set up after the base context
 * has been completed.  This is indicated by the clearing of the
 * HFI1_CTXT_BASE_UINIT bit.
 *
 * Wait for the bit to be cleared, and then complete the subcontext
 * initialization.
 *
 */
static int complete_subctxt(struct hfi1_filedata *fd)
{
	int ret;
	unsigned long flags;

	/*
	 * sub-context info can only be set up after the base context
	 * has been completed.
	 */
	ret = wait_event_interruptible(
		fd->uctxt->wait,
		!test_bit(HFI1_CTXT_BASE_UNINIT, &fd->uctxt->event_flags));

	if (test_bit(HFI1_CTXT_BASE_FAILED, &fd->uctxt->event_flags))
		ret = -ENOMEM;

	/* Finish the sub-context init */
	if (!ret) {
		fd->rec_cpu_num = hfi1_get_proc_affinity(fd->uctxt->numa_id);
		ret = init_user_ctxt(fd, fd->uctxt);
	}

	if (ret) {
		spin_lock_irqsave(&fd->dd->uctxt_lock, flags);
		__clear_bit(fd->subctxt, fd->uctxt->in_use_ctxts);
		spin_unlock_irqrestore(&fd->dd->uctxt_lock, flags);
		hfi1_rcd_put(fd->uctxt);
		fd->uctxt = NULL;
	}

	return ret;
}

static int assign_ctxt(struct hfi1_filedata *fd, unsigned long arg, u32 len)
{
	int ret;
	unsigned int swmajor;
	struct hfi1_ctxtdata *uctxt = NULL;
	struct hfi1_user_info uinfo;

	if (fd->uctxt)
		return -EINVAL;

	if (sizeof(uinfo) != len)
		return -EINVAL;
<<<<<<< HEAD

	if (copy_from_user(&uinfo, (void __user *)arg, sizeof(uinfo)))
		return -EFAULT;

=======

	if (copy_from_user(&uinfo, (void __user *)arg, sizeof(uinfo)))
		return -EFAULT;

>>>>>>> 661e50bc
	swmajor = uinfo.userversion >> 16;
	if (swmajor != HFI1_USER_SWMAJOR)
		return -ENODEV;

	if (uinfo.subctxt_cnt > HFI1_MAX_SHARED_CTXTS)
		return -EINVAL;

	/*
	 * Acquire the mutex to protect against multiple creations of what
	 * could be a shared base context.
	 */
	mutex_lock(&hfi1_mutex);
	/*
	 * Get a sub context if available  (fd->uctxt will be set).
	 * ret < 0 error, 0 no context, 1 sub-context found
	 */
	ret = find_sub_ctxt(fd, &uinfo);

	/*
	 * Allocate a base context if context sharing is not required or a
	 * sub context wasn't found.
	 */
	if (!ret)
		ret = allocate_ctxt(fd, fd->dd, &uinfo, &uctxt);

	mutex_unlock(&hfi1_mutex);

	/* Depending on the context type, finish the appropriate init */
	switch (ret) {
	case 0:
		ret = setup_base_ctxt(fd, uctxt);
		if (ret)
			deallocate_ctxt(uctxt);
		break;
	case 1:
		ret = complete_subctxt(fd);
		break;
	default:
		break;
	}

	return ret;
}

/**
 * match_ctxt
 * @fd: valid filedata pointer
 * @uinfo: user info to compare base context with
 * @uctxt: context to compare uinfo to.
 *
 * Compare the given context with the given information to see if it
 * can be used for a sub context.
 */
static int match_ctxt(struct hfi1_filedata *fd,
		      const struct hfi1_user_info *uinfo,
		      struct hfi1_ctxtdata *uctxt)
{
	struct hfi1_devdata *dd = fd->dd;
	unsigned long flags;
	u16 subctxt;

	/* Skip dynamically allocated kernel contexts */
	if (uctxt->sc && (uctxt->sc->type == SC_KERNEL))
		return 0;

	/* Skip ctxt if it doesn't match the requested one */
	if (memcmp(uctxt->uuid, uinfo->uuid, sizeof(uctxt->uuid)) ||
	    uctxt->jkey != generate_jkey(current_uid()) ||
	    uctxt->subctxt_id != uinfo->subctxt_id ||
	    uctxt->subctxt_cnt != uinfo->subctxt_cnt)
		return 0;

	/* Verify the sharing process matches the base */
	if (uctxt->userversion != uinfo->userversion)
		return -EINVAL;

	/* Find an unused sub context */
	spin_lock_irqsave(&dd->uctxt_lock, flags);
	if (bitmap_empty(uctxt->in_use_ctxts, HFI1_MAX_SHARED_CTXTS)) {
		/* context is being closed, do not use */
		spin_unlock_irqrestore(&dd->uctxt_lock, flags);
		return 0;
	}

	subctxt = find_first_zero_bit(uctxt->in_use_ctxts,
				      HFI1_MAX_SHARED_CTXTS);
	if (subctxt >= uctxt->subctxt_cnt) {
		spin_unlock_irqrestore(&dd->uctxt_lock, flags);
		return -EBUSY;
	}

	fd->subctxt = subctxt;
	__set_bit(fd->subctxt, uctxt->in_use_ctxts);
	spin_unlock_irqrestore(&dd->uctxt_lock, flags);

	fd->uctxt = uctxt;
	hfi1_rcd_get(uctxt);

	return 1;
}

/**
 * find_sub_ctxt
 * @fd: valid filedata pointer
 * @uinfo: matching info to use to find a possible context to share.
 *
 * The hfi1_mutex must be held when this function is called.  It is
 * necessary to ensure serialized creation of shared contexts.
 *
 * Return:
 *    0      No sub-context found
 *    1      Subcontext found and allocated
 *    errno  EINVAL (incorrect parameters)
 *           EBUSY (all sub contexts in use)
 */
static int find_sub_ctxt(struct hfi1_filedata *fd,
			 const struct hfi1_user_info *uinfo)
{
	struct hfi1_ctxtdata *uctxt;
	struct hfi1_devdata *dd = fd->dd;
	u16 i;
	int ret;

	if (!uinfo->subctxt_cnt)
		return 0;

	for (i = dd->first_dyn_alloc_ctxt; i < dd->num_rcv_contexts; i++) {
		uctxt = hfi1_rcd_get_by_index(dd, i);
		if (uctxt) {
			ret = match_ctxt(fd, uinfo, uctxt);
			hfi1_rcd_put(uctxt);
			/* value of != 0 will return */
			if (ret)
				return ret;
		}
	}

	return 0;
}

static int allocate_ctxt(struct hfi1_filedata *fd, struct hfi1_devdata *dd,
			 struct hfi1_user_info *uinfo,
			 struct hfi1_ctxtdata **rcd)
{
	struct hfi1_ctxtdata *uctxt;
	int ret, numa;

	if (dd->flags & HFI1_FROZEN) {
		/*
		 * Pick an error that is unique from all other errors
		 * that are returned so the user process knows that
		 * it tried to allocate while the SPC was frozen.  It
		 * it should be able to retry with success in a short
		 * while.
		 */
		return -EIO;
	}

	if (!dd->freectxts)
		return -EBUSY;

	/*
	 * If we don't have a NUMA node requested, preference is towards
	 * device NUMA node.
	 */
	fd->rec_cpu_num = hfi1_get_proc_affinity(dd->node);
	if (fd->rec_cpu_num != -1)
		numa = cpu_to_node(fd->rec_cpu_num);
	else
		numa = numa_node_id();
	ret = hfi1_create_ctxtdata(dd->pport, numa, &uctxt);
	if (ret < 0) {
		dd_dev_err(dd, "user ctxtdata allocation failed\n");
		return ret;
	}
	hfi1_cdbg(PROC, "[%u:%u] pid %u assigned to CPU %d (NUMA %u)",
		  uctxt->ctxt, fd->subctxt, current->pid, fd->rec_cpu_num,
		  uctxt->numa_id);

	/*
	 * Allocate and enable a PIO send context.
	 */
	uctxt->sc = sc_alloc(dd, SC_USER, uctxt->rcvhdrqentsize, dd->node);
	if (!uctxt->sc) {
		ret = -ENOMEM;
		goto ctxdata_free;
	}
	hfi1_cdbg(PROC, "allocated send context %u(%u)\n", uctxt->sc->sw_index,
		  uctxt->sc->hw_context);
	ret = sc_enable(uctxt->sc);
	if (ret)
		goto ctxdata_free;

	/*
	 * Setup sub context information if the user-level has requested
	 * sub contexts.
	 * This has to be done here so the rest of the sub-contexts find the
	 * proper base context.
	 */
	if (uinfo->subctxt_cnt)
		init_subctxts(uctxt, uinfo);
	uctxt->userversion = uinfo->userversion;
	uctxt->flags = hfi1_cap_mask; /* save current flag state */
	init_waitqueue_head(&uctxt->wait);
	strlcpy(uctxt->comm, current->comm, sizeof(uctxt->comm));
	memcpy(uctxt->uuid, uinfo->uuid, sizeof(uctxt->uuid));
	uctxt->jkey = generate_jkey(current_uid());
	hfi1_stats.sps_ctxts++;
	/*
	 * Disable ASPM when there are open user/PSM contexts to avoid
	 * issues with ASPM L1 exit latency
	 */
	if (dd->freectxts-- == dd->num_user_contexts)
		aspm_disable_all(dd);

	*rcd = uctxt;

	return 0;

ctxdata_free:
	hfi1_free_ctxt(uctxt);
	return ret;
}

static void deallocate_ctxt(struct hfi1_ctxtdata *uctxt)
{
	mutex_lock(&hfi1_mutex);
	hfi1_stats.sps_ctxts--;
	if (++uctxt->dd->freectxts == uctxt->dd->num_user_contexts)
		aspm_enable_all(uctxt->dd);
	mutex_unlock(&hfi1_mutex);

	hfi1_free_ctxt(uctxt);
}

static void init_subctxts(struct hfi1_ctxtdata *uctxt,
			  const struct hfi1_user_info *uinfo)
{
	uctxt->subctxt_cnt = uinfo->subctxt_cnt;
	uctxt->subctxt_id = uinfo->subctxt_id;
	set_bit(HFI1_CTXT_BASE_UNINIT, &uctxt->event_flags);
}

static int setup_subctxt(struct hfi1_ctxtdata *uctxt)
{
	int ret = 0;
	u16 num_subctxts = uctxt->subctxt_cnt;

	uctxt->subctxt_uregbase = vmalloc_user(PAGE_SIZE);
	if (!uctxt->subctxt_uregbase)
		return -ENOMEM;

	/* We can take the size of the RcvHdr Queue from the master */
	uctxt->subctxt_rcvhdr_base = vmalloc_user(uctxt->rcvhdrq_size *
						  num_subctxts);
	if (!uctxt->subctxt_rcvhdr_base) {
		ret = -ENOMEM;
		goto bail_ureg;
	}

	uctxt->subctxt_rcvegrbuf = vmalloc_user(uctxt->egrbufs.size *
						num_subctxts);
	if (!uctxt->subctxt_rcvegrbuf) {
		ret = -ENOMEM;
		goto bail_rhdr;
	}

	return 0;

bail_rhdr:
	vfree(uctxt->subctxt_rcvhdr_base);
	uctxt->subctxt_rcvhdr_base = NULL;
bail_ureg:
	vfree(uctxt->subctxt_uregbase);
	uctxt->subctxt_uregbase = NULL;

	return ret;
}

static void user_init(struct hfi1_ctxtdata *uctxt)
{
	unsigned int rcvctrl_ops = 0;

	/* initialize poll variables... */
	uctxt->urgent = 0;
	uctxt->urgent_poll = 0;

	/*
	 * Now enable the ctxt for receive.
	 * For chips that are set to DMA the tail register to memory
	 * when they change (and when the update bit transitions from
	 * 0 to 1.  So for those chips, we turn it off and then back on.
	 * This will (very briefly) affect any other open ctxts, but the
	 * duration is very short, and therefore isn't an issue.  We
	 * explicitly set the in-memory tail copy to 0 beforehand, so we
	 * don't have to wait to be sure the DMA update has happened
	 * (chip resets head/tail to 0 on transition to enable).
	 */
	if (uctxt->rcvhdrtail_kvaddr)
		clear_rcvhdrtail(uctxt);

	/* Setup J_KEY before enabling the context */
	hfi1_set_ctxt_jkey(uctxt->dd, uctxt, uctxt->jkey);

	rcvctrl_ops = HFI1_RCVCTRL_CTXT_ENB;
	if (HFI1_CAP_UGET_MASK(uctxt->flags, HDRSUPP))
		rcvctrl_ops |= HFI1_RCVCTRL_TIDFLOW_ENB;
	/*
	 * Ignore the bit in the flags for now until proper
	 * support for multiple packet per rcv array entry is
	 * added.
	 */
	if (!HFI1_CAP_UGET_MASK(uctxt->flags, MULTI_PKT_EGR))
		rcvctrl_ops |= HFI1_RCVCTRL_ONE_PKT_EGR_ENB;
	if (HFI1_CAP_UGET_MASK(uctxt->flags, NODROP_EGR_FULL))
		rcvctrl_ops |= HFI1_RCVCTRL_NO_EGR_DROP_ENB;
	if (HFI1_CAP_UGET_MASK(uctxt->flags, NODROP_RHQ_FULL))
		rcvctrl_ops |= HFI1_RCVCTRL_NO_RHQ_DROP_ENB;
	/*
	 * The RcvCtxtCtrl.TailUpd bit has to be explicitly written.
	 * We can't rely on the correct value to be set from prior
	 * uses of the chip or ctxt. Therefore, add the rcvctrl op
	 * for both cases.
	 */
	if (HFI1_CAP_UGET_MASK(uctxt->flags, DMA_RTAIL))
		rcvctrl_ops |= HFI1_RCVCTRL_TAILUPD_ENB;
	else
		rcvctrl_ops |= HFI1_RCVCTRL_TAILUPD_DIS;
	hfi1_rcvctrl(uctxt->dd, rcvctrl_ops, uctxt);
}

static int get_ctxt_info(struct hfi1_filedata *fd, unsigned long arg, u32 len)
{
	struct hfi1_ctxt_info cinfo;
	struct hfi1_ctxtdata *uctxt = fd->uctxt;

	if (sizeof(cinfo) != len)
		return -EINVAL;

	memset(&cinfo, 0, sizeof(cinfo));
	cinfo.runtime_flags = (((uctxt->flags >> HFI1_CAP_MISC_SHIFT) &
				HFI1_CAP_MISC_MASK) << HFI1_CAP_USER_SHIFT) |
			HFI1_CAP_UGET_MASK(uctxt->flags, MASK) |
			HFI1_CAP_KGET_MASK(uctxt->flags, K2U);
	/* adjust flag if this fd is not able to cache */
	if (!fd->handler)
		cinfo.runtime_flags |= HFI1_CAP_TID_UNMAP; /* no caching */

	cinfo.num_active = hfi1_count_active_units();
	cinfo.unit = uctxt->dd->unit;
	cinfo.ctxt = uctxt->ctxt;
	cinfo.subctxt = fd->subctxt;
	cinfo.rcvtids = roundup(uctxt->egrbufs.alloced,
				uctxt->dd->rcv_entries.group_size) +
		uctxt->expected_count;
	cinfo.credits = uctxt->sc->credits;
	cinfo.numa_node = uctxt->numa_id;
	cinfo.rec_cpu = fd->rec_cpu_num;
	cinfo.send_ctxt = uctxt->sc->hw_context;

	cinfo.egrtids = uctxt->egrbufs.alloced;
	cinfo.rcvhdrq_cnt = uctxt->rcvhdrq_cnt;
	cinfo.rcvhdrq_entsize = uctxt->rcvhdrqentsize << 2;
	cinfo.sdma_ring_size = fd->cq->nentries;
	cinfo.rcvegr_size = uctxt->egrbufs.rcvtid_size;

	trace_hfi1_ctxt_info(uctxt->dd, uctxt->ctxt, fd->subctxt, cinfo);
	if (copy_to_user((void __user *)arg, &cinfo, len))
		return -EFAULT;

	return 0;
}

static int init_user_ctxt(struct hfi1_filedata *fd,
			  struct hfi1_ctxtdata *uctxt)
{
	int ret;

	ret = hfi1_user_sdma_alloc_queues(uctxt, fd);
	if (ret)
		return ret;

	ret = hfi1_user_exp_rcv_init(fd, uctxt);
	if (ret)
		hfi1_user_sdma_free_queues(fd, uctxt);

	return ret;
}

static int setup_base_ctxt(struct hfi1_filedata *fd,
			   struct hfi1_ctxtdata *uctxt)
{
	struct hfi1_devdata *dd = uctxt->dd;
	int ret = 0;

	hfi1_init_ctxt(uctxt->sc);

	/* Now allocate the RcvHdr queue and eager buffers. */
	ret = hfi1_create_rcvhdrq(dd, uctxt);
	if (ret)
		goto done;

	ret = hfi1_setup_eagerbufs(uctxt);
	if (ret)
		goto done;

	/* If sub-contexts are enabled, do the appropriate setup */
	if (uctxt->subctxt_cnt)
		ret = setup_subctxt(uctxt);
	if (ret)
		goto done;

	ret = hfi1_alloc_ctxt_rcv_groups(uctxt);
	if (ret)
		goto done;

	ret = init_user_ctxt(fd, uctxt);
	if (ret)
		goto done;

	user_init(uctxt);

	/* Now that the context is set up, the fd can get a reference. */
	fd->uctxt = uctxt;
	hfi1_rcd_get(uctxt);

done:
	if (uctxt->subctxt_cnt) {
		/*
		 * On error, set the failed bit so sub-contexts will clean up
		 * correctly.
		 */
		if (ret)
			set_bit(HFI1_CTXT_BASE_FAILED, &uctxt->event_flags);

		/*
		 * Base context is done (successfully or not), notify anybody
		 * using a sub-context that is waiting for this completion.
		 */
		clear_bit(HFI1_CTXT_BASE_UNINIT, &uctxt->event_flags);
		wake_up(&uctxt->wait);
	}

	return ret;
}

static int get_base_info(struct hfi1_filedata *fd, unsigned long arg, u32 len)
{
	struct hfi1_base_info binfo;
	struct hfi1_ctxtdata *uctxt = fd->uctxt;
	struct hfi1_devdata *dd = uctxt->dd;
	unsigned offset;

	trace_hfi1_uctxtdata(uctxt->dd, uctxt, fd->subctxt);

	if (sizeof(binfo) != len)
		return -EINVAL;

	memset(&binfo, 0, sizeof(binfo));
	binfo.hw_version = dd->revision;
	binfo.sw_version = HFI1_KERN_SWVERSION;
	binfo.bthqp = kdeth_qp;
	binfo.jkey = uctxt->jkey;
	/*
	 * If more than 64 contexts are enabled the allocated credit
	 * return will span two or three contiguous pages. Since we only
	 * map the page containing the context's credit return address,
	 * we need to calculate the offset in the proper page.
	 */
	offset = ((u64)uctxt->sc->hw_free -
		  (u64)dd->cr_base[uctxt->numa_id].va) % PAGE_SIZE;
	binfo.sc_credits_addr = HFI1_MMAP_TOKEN(PIO_CRED, uctxt->ctxt,
						fd->subctxt, offset);
	binfo.pio_bufbase = HFI1_MMAP_TOKEN(PIO_BUFS, uctxt->ctxt,
					    fd->subctxt,
					    uctxt->sc->base_addr);
	binfo.pio_bufbase_sop = HFI1_MMAP_TOKEN(PIO_BUFS_SOP,
						uctxt->ctxt,
						fd->subctxt,
						uctxt->sc->base_addr);
	binfo.rcvhdr_bufbase = HFI1_MMAP_TOKEN(RCV_HDRQ, uctxt->ctxt,
					       fd->subctxt,
					       uctxt->rcvhdrq);
	binfo.rcvegr_bufbase = HFI1_MMAP_TOKEN(RCV_EGRBUF, uctxt->ctxt,
					       fd->subctxt,
					       uctxt->egrbufs.rcvtids[0].dma);
	binfo.sdma_comp_bufbase = HFI1_MMAP_TOKEN(SDMA_COMP, uctxt->ctxt,
						  fd->subctxt, 0);
	/*
	 * user regs are at
	 * (RXE_PER_CONTEXT_USER + (ctxt * RXE_PER_CONTEXT_SIZE))
	 */
	binfo.user_regbase = HFI1_MMAP_TOKEN(UREGS, uctxt->ctxt,
					     fd->subctxt, 0);
	offset = offset_in_page((uctxt_offset(uctxt) + fd->subctxt) *
				sizeof(*dd->events));
	binfo.events_bufbase = HFI1_MMAP_TOKEN(EVENTS, uctxt->ctxt,
					       fd->subctxt,
					       offset);
	binfo.status_bufbase = HFI1_MMAP_TOKEN(STATUS, uctxt->ctxt,
					       fd->subctxt,
					       dd->status);
	if (HFI1_CAP_IS_USET(DMA_RTAIL))
		binfo.rcvhdrtail_base = HFI1_MMAP_TOKEN(RTAIL, uctxt->ctxt,
							fd->subctxt, 0);
	if (uctxt->subctxt_cnt) {
		binfo.subctxt_uregbase = HFI1_MMAP_TOKEN(SUBCTXT_UREGS,
							 uctxt->ctxt,
							 fd->subctxt, 0);
		binfo.subctxt_rcvhdrbuf = HFI1_MMAP_TOKEN(SUBCTXT_RCV_HDRQ,
							  uctxt->ctxt,
							  fd->subctxt, 0);
		binfo.subctxt_rcvegrbuf = HFI1_MMAP_TOKEN(SUBCTXT_EGRBUF,
							  uctxt->ctxt,
							  fd->subctxt, 0);
<<<<<<< HEAD
	}

	if (copy_to_user((void __user *)arg, &binfo, len))
		return -EFAULT;

	return 0;
}

/**
 * user_exp_rcv_setup - Set up the given tid rcv list
 * @fd: file data of the current driver instance
 * @arg: ioctl argumnent for user space information
 * @len: length of data structure associated with ioctl command
 *
 * Wrapper to validate ioctl information before doing _rcv_setup.
 *
 */
static int user_exp_rcv_setup(struct hfi1_filedata *fd, unsigned long arg,
			      u32 len)
{
	int ret;
	unsigned long addr;
	struct hfi1_tid_info tinfo;

	if (sizeof(tinfo) != len)
		return -EINVAL;

	if (copy_from_user(&tinfo, (void __user *)arg, (sizeof(tinfo))))
		return -EFAULT;

	ret = hfi1_user_exp_rcv_setup(fd, &tinfo);
	if (!ret) {
		/*
		 * Copy the number of tidlist entries we used
		 * and the length of the buffer we registered.
		 */
		addr = arg + offsetof(struct hfi1_tid_info, tidcnt);
		if (copy_to_user((void __user *)addr, &tinfo.tidcnt,
				 sizeof(tinfo.tidcnt)))
			return -EFAULT;

		addr = arg + offsetof(struct hfi1_tid_info, length);
		if (copy_to_user((void __user *)addr, &tinfo.length,
				 sizeof(tinfo.length)))
			ret = -EFAULT;
	}

=======
	}

	if (copy_to_user((void __user *)arg, &binfo, len))
		return -EFAULT;

	return 0;
}

/**
 * user_exp_rcv_setup - Set up the given tid rcv list
 * @fd: file data of the current driver instance
 * @arg: ioctl argumnent for user space information
 * @len: length of data structure associated with ioctl command
 *
 * Wrapper to validate ioctl information before doing _rcv_setup.
 *
 */
static int user_exp_rcv_setup(struct hfi1_filedata *fd, unsigned long arg,
			      u32 len)
{
	int ret;
	unsigned long addr;
	struct hfi1_tid_info tinfo;

	if (sizeof(tinfo) != len)
		return -EINVAL;

	if (copy_from_user(&tinfo, (void __user *)arg, (sizeof(tinfo))))
		return -EFAULT;

	ret = hfi1_user_exp_rcv_setup(fd, &tinfo);
	if (!ret) {
		/*
		 * Copy the number of tidlist entries we used
		 * and the length of the buffer we registered.
		 */
		addr = arg + offsetof(struct hfi1_tid_info, tidcnt);
		if (copy_to_user((void __user *)addr, &tinfo.tidcnt,
				 sizeof(tinfo.tidcnt)))
			return -EFAULT;

		addr = arg + offsetof(struct hfi1_tid_info, length);
		if (copy_to_user((void __user *)addr, &tinfo.length,
				 sizeof(tinfo.length)))
			ret = -EFAULT;
	}

>>>>>>> 661e50bc
	return ret;
}

/**
 * user_exp_rcv_clear - Clear the given tid rcv list
 * @fd: file data of the current driver instance
 * @arg: ioctl argumnent for user space information
 * @len: length of data structure associated with ioctl command
 *
 * The hfi1_user_exp_rcv_clear() can be called from the error path.  Because
 * of this, we need to use this wrapper to copy the user space information
 * before doing the clear.
 */
static int user_exp_rcv_clear(struct hfi1_filedata *fd, unsigned long arg,
			      u32 len)
{
	int ret;
	unsigned long addr;
	struct hfi1_tid_info tinfo;

	if (sizeof(tinfo) != len)
		return -EINVAL;

	if (copy_from_user(&tinfo, (void __user *)arg, (sizeof(tinfo))))
		return -EFAULT;

	ret = hfi1_user_exp_rcv_clear(fd, &tinfo);
	if (!ret) {
		addr = arg + offsetof(struct hfi1_tid_info, tidcnt);
		if (copy_to_user((void __user *)addr, &tinfo.tidcnt,
				 sizeof(tinfo.tidcnt)))
			return -EFAULT;
	}

	return ret;
}

/**
 * user_exp_rcv_invalid - Invalidate the given tid rcv list
 * @fd: file data of the current driver instance
 * @arg: ioctl argumnent for user space information
 * @len: length of data structure associated with ioctl command
 *
 * Wrapper to validate ioctl information before doing _rcv_invalid.
 *
 */
static int user_exp_rcv_invalid(struct hfi1_filedata *fd, unsigned long arg,
				u32 len)
{
	int ret;
	unsigned long addr;
	struct hfi1_tid_info tinfo;

	if (sizeof(tinfo) != len)
		return -EINVAL;

	if (!fd->invalid_tids)
		return -EINVAL;

	if (copy_from_user(&tinfo, (void __user *)arg, (sizeof(tinfo))))
		return -EFAULT;

	ret = hfi1_user_exp_rcv_invalid(fd, &tinfo);
	if (ret)
		return ret;

	addr = arg + offsetof(struct hfi1_tid_info, tidcnt);
	if (copy_to_user((void __user *)addr, &tinfo.tidcnt,
			 sizeof(tinfo.tidcnt)))
		ret = -EFAULT;

	return ret;
}

static __poll_t poll_urgent(struct file *fp,
				struct poll_table_struct *pt)
{
	struct hfi1_filedata *fd = fp->private_data;
	struct hfi1_ctxtdata *uctxt = fd->uctxt;
	struct hfi1_devdata *dd = uctxt->dd;
	__poll_t pollflag;

	poll_wait(fp, &uctxt->wait, pt);

	spin_lock_irq(&dd->uctxt_lock);
	if (uctxt->urgent != uctxt->urgent_poll) {
		pollflag = EPOLLIN | EPOLLRDNORM;
		uctxt->urgent_poll = uctxt->urgent;
	} else {
		pollflag = 0;
		set_bit(HFI1_CTXT_WAITING_URG, &uctxt->event_flags);
	}
	spin_unlock_irq(&dd->uctxt_lock);

	return pollflag;
}

static __poll_t poll_next(struct file *fp,
			      struct poll_table_struct *pt)
{
	struct hfi1_filedata *fd = fp->private_data;
	struct hfi1_ctxtdata *uctxt = fd->uctxt;
	struct hfi1_devdata *dd = uctxt->dd;
	__poll_t pollflag;

	poll_wait(fp, &uctxt->wait, pt);

	spin_lock_irq(&dd->uctxt_lock);
	if (hdrqempty(uctxt)) {
		set_bit(HFI1_CTXT_WAITING_RCV, &uctxt->event_flags);
		hfi1_rcvctrl(dd, HFI1_RCVCTRL_INTRAVAIL_ENB, uctxt);
		pollflag = 0;
	} else {
		pollflag = EPOLLIN | EPOLLRDNORM;
	}
	spin_unlock_irq(&dd->uctxt_lock);

	return pollflag;
}

/*
 * Find all user contexts in use, and set the specified bit in their
 * event mask.
 * See also find_ctxt() for a similar use, that is specific to send buffers.
 */
int hfi1_set_uevent_bits(struct hfi1_pportdata *ppd, const int evtbit)
{
	struct hfi1_ctxtdata *uctxt;
	struct hfi1_devdata *dd = ppd->dd;
	u16 ctxt;

	if (!dd->events)
		return -EINVAL;

	for (ctxt = dd->first_dyn_alloc_ctxt; ctxt < dd->num_rcv_contexts;
	     ctxt++) {
		uctxt = hfi1_rcd_get_by_index(dd, ctxt);
		if (uctxt) {
			unsigned long *evs;
			int i;
			/*
			 * subctxt_cnt is 0 if not shared, so do base
			 * separately, first, then remaining subctxt, if any
			 */
			evs = dd->events + uctxt_offset(uctxt);
			set_bit(evtbit, evs);
			for (i = 1; i < uctxt->subctxt_cnt; i++)
				set_bit(evtbit, evs + i);
			hfi1_rcd_put(uctxt);
		}
	}

	return 0;
}

/**
 * manage_rcvq - manage a context's receive queue
 * @uctxt: the context
 * @subctxt: the sub-context
 * @start_stop: action to carry out
 *
 * start_stop == 0 disables receive on the context, for use in queue
 * overflow conditions.  start_stop==1 re-enables, to be used to
 * re-init the software copy of the head register
 */
static int manage_rcvq(struct hfi1_ctxtdata *uctxt, u16 subctxt,
		       unsigned long arg)
{
	struct hfi1_devdata *dd = uctxt->dd;
	unsigned int rcvctrl_op;
	int start_stop;

	if (subctxt)
		return 0;

	if (get_user(start_stop, (int __user *)arg))
		return -EFAULT;

	/* atomically clear receive enable ctxt. */
	if (start_stop) {
		/*
		 * On enable, force in-memory copy of the tail register to
		 * 0, so that protocol code doesn't have to worry about
		 * whether or not the chip has yet updated the in-memory
		 * copy or not on return from the system call. The chip
		 * always resets it's tail register back to 0 on a
		 * transition from disabled to enabled.
		 */
		if (uctxt->rcvhdrtail_kvaddr)
			clear_rcvhdrtail(uctxt);
		rcvctrl_op = HFI1_RCVCTRL_CTXT_ENB;
	} else {
		rcvctrl_op = HFI1_RCVCTRL_CTXT_DIS;
	}
	hfi1_rcvctrl(dd, rcvctrl_op, uctxt);
	/* always; new head should be equal to new tail; see above */

	return 0;
}

/*
 * clear the event notifier events for this context.
 * User process then performs actions appropriate to bit having been
 * set, if desired, and checks again in future.
 */
static int user_event_ack(struct hfi1_ctxtdata *uctxt, u16 subctxt,
			  unsigned long arg)
{
	int i;
	struct hfi1_devdata *dd = uctxt->dd;
	unsigned long *evs;
	unsigned long events;

	if (!dd->events)
		return 0;

	if (get_user(events, (unsigned long __user *)arg))
		return -EFAULT;

	evs = dd->events + uctxt_offset(uctxt) + subctxt;

	for (i = 0; i <= _HFI1_MAX_EVENT_BIT; i++) {
		if (!test_bit(i, &events))
			continue;
		clear_bit(i, evs);
	}
	return 0;
}

static int set_ctxt_pkey(struct hfi1_ctxtdata *uctxt, unsigned long arg)
{
	int i;
	struct hfi1_pportdata *ppd = uctxt->ppd;
	struct hfi1_devdata *dd = uctxt->dd;
	u16 pkey;

	if (!HFI1_CAP_IS_USET(PKEY_CHECK))
		return -EPERM;

	if (get_user(pkey, (u16 __user *)arg))
		return -EFAULT;

	if (pkey == LIM_MGMT_P_KEY || pkey == FULL_MGMT_P_KEY)
		return -EINVAL;

	for (i = 0; i < ARRAY_SIZE(ppd->pkeys); i++)
		if (pkey == ppd->pkeys[i])
			return hfi1_set_ctxt_pkey(dd, uctxt, pkey);

	return -ENOENT;
}

/**
 * ctxt_reset - Reset the user context
 * @uctxt: valid user context
 */
static int ctxt_reset(struct hfi1_ctxtdata *uctxt)
{
	struct send_context *sc;
	struct hfi1_devdata *dd;
	int ret = 0;

	if (!uctxt || !uctxt->dd || !uctxt->sc)
		return -EINVAL;

	/*
	 * There is no protection here. User level has to guarantee that
	 * no one will be writing to the send context while it is being
	 * re-initialized.  If user level breaks that guarantee, it will
	 * break it's own context and no one else's.
	 */
	dd = uctxt->dd;
	sc = uctxt->sc;

	/*
	 * Wait until the interrupt handler has marked the context as
	 * halted or frozen. Report error if we time out.
	 */
	wait_event_interruptible_timeout(
		sc->halt_wait, (sc->flags & SCF_HALTED),
		msecs_to_jiffies(SEND_CTXT_HALT_TIMEOUT));
	if (!(sc->flags & SCF_HALTED))
		return -ENOLCK;

	/*
	 * If the send context was halted due to a Freeze, wait until the
	 * device has been "unfrozen" before resetting the context.
	 */
	if (sc->flags & SCF_FROZEN) {
		wait_event_interruptible_timeout(
			dd->event_queue,
			!(READ_ONCE(dd->flags) & HFI1_FROZEN),
			msecs_to_jiffies(SEND_CTXT_HALT_TIMEOUT));
		if (dd->flags & HFI1_FROZEN)
			return -ENOLCK;

		if (dd->flags & HFI1_FORCED_FREEZE)
			/*
			 * Don't allow context reset if we are into
			 * forced freeze
			 */
			return -ENODEV;

		sc_disable(sc);
		ret = sc_enable(sc);
		hfi1_rcvctrl(dd, HFI1_RCVCTRL_CTXT_ENB, uctxt);
	} else {
		ret = sc_restart(sc);
	}
	if (!ret)
		sc_return_credits(sc);

	return ret;
}

static void user_remove(struct hfi1_devdata *dd)
{

	hfi1_cdev_cleanup(&dd->user_cdev, &dd->user_device);
}

static int user_add(struct hfi1_devdata *dd)
{
	char name[10];
	int ret;

	snprintf(name, sizeof(name), "%s_%d", class_name(), dd->unit);
	ret = hfi1_cdev_init(dd->unit, name, &hfi1_file_ops,
			     &dd->user_cdev, &dd->user_device,
			     true, &dd->kobj);
	if (ret)
		user_remove(dd);

	return ret;
}

/*
 * Create per-unit files in /dev
 */
int hfi1_device_create(struct hfi1_devdata *dd)
{
	return user_add(dd);
}

/*
 * Remove per-unit files in /dev
 * void, core kernel returns no errors for this stuff
 */
void hfi1_device_remove(struct hfi1_devdata *dd)
{
	user_remove(dd);
}<|MERGE_RESOLUTION|>--- conflicted
+++ resolved
@@ -783,17 +783,10 @@
 
 	if (sizeof(uinfo) != len)
 		return -EINVAL;
-<<<<<<< HEAD
 
 	if (copy_from_user(&uinfo, (void __user *)arg, sizeof(uinfo)))
 		return -EFAULT;
 
-=======
-
-	if (copy_from_user(&uinfo, (void __user *)arg, sizeof(uinfo)))
-		return -EFAULT;
-
->>>>>>> 661e50bc
 	swmajor = uinfo.userversion >> 16;
 	if (swmajor != HFI1_USER_SWMAJOR)
 		return -ENODEV;
@@ -1309,7 +1302,6 @@
 		binfo.subctxt_rcvegrbuf = HFI1_MMAP_TOKEN(SUBCTXT_EGRBUF,
 							  uctxt->ctxt,
 							  fd->subctxt, 0);
-<<<<<<< HEAD
 	}
 
 	if (copy_to_user((void __user *)arg, &binfo, len))
@@ -1357,55 +1349,6 @@
 			ret = -EFAULT;
 	}
 
-=======
-	}
-
-	if (copy_to_user((void __user *)arg, &binfo, len))
-		return -EFAULT;
-
-	return 0;
-}
-
-/**
- * user_exp_rcv_setup - Set up the given tid rcv list
- * @fd: file data of the current driver instance
- * @arg: ioctl argumnent for user space information
- * @len: length of data structure associated with ioctl command
- *
- * Wrapper to validate ioctl information before doing _rcv_setup.
- *
- */
-static int user_exp_rcv_setup(struct hfi1_filedata *fd, unsigned long arg,
-			      u32 len)
-{
-	int ret;
-	unsigned long addr;
-	struct hfi1_tid_info tinfo;
-
-	if (sizeof(tinfo) != len)
-		return -EINVAL;
-
-	if (copy_from_user(&tinfo, (void __user *)arg, (sizeof(tinfo))))
-		return -EFAULT;
-
-	ret = hfi1_user_exp_rcv_setup(fd, &tinfo);
-	if (!ret) {
-		/*
-		 * Copy the number of tidlist entries we used
-		 * and the length of the buffer we registered.
-		 */
-		addr = arg + offsetof(struct hfi1_tid_info, tidcnt);
-		if (copy_to_user((void __user *)addr, &tinfo.tidcnt,
-				 sizeof(tinfo.tidcnt)))
-			return -EFAULT;
-
-		addr = arg + offsetof(struct hfi1_tid_info, length);
-		if (copy_to_user((void __user *)addr, &tinfo.length,
-				 sizeof(tinfo.length)))
-			ret = -EFAULT;
-	}
-
->>>>>>> 661e50bc
 	return ret;
 }
 
