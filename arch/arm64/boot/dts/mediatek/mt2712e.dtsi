--- conflicted
+++ resolved
@@ -819,10 +819,6 @@
 			#size-cells = <2>;
 			#interrupt-cells = <1>;
 			ranges;
-<<<<<<< HEAD
-			num-lanes = <1>;
-=======
->>>>>>> 0ecfebd2
 			interrupt-map-mask = <0 0 0 7>;
 			interrupt-map = <0 0 0 1 &pcie_intc0 0>,
 					<0 0 0 2 &pcie_intc0 1>,
@@ -843,10 +839,6 @@
 			#size-cells = <2>;
 			#interrupt-cells = <1>;
 			ranges;
-<<<<<<< HEAD
-			num-lanes = <1>;
-=======
->>>>>>> 0ecfebd2
 			interrupt-map-mask = <0 0 0 7>;
 			interrupt-map = <0 0 0 1 &pcie_intc1 0>,
 					<0 0 0 2 &pcie_intc1 1>,
