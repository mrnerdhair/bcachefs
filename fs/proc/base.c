--- conflicted
+++ resolved
@@ -3174,11 +3174,7 @@
 		int len;
 
 		cond_resched();
-<<<<<<< HEAD
-		if (!has_pid_permissions(ns, iter.task, 2))
-=======
 		if (!has_pid_permissions(ns, iter.task, HIDEPID_INVISIBLE))
->>>>>>> a71c9a1c
 			continue;
 
 		len = snprintf(name, sizeof(name), "%d", iter.tgid);
