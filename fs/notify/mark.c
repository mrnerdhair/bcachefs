--- conflicted
+++ resolved
@@ -164,17 +164,12 @@
 	if (!fsnotify_valid_obj_type(conn->type))
 		return NULL;
 	hlist_for_each_entry(mark, &conn->list, obj_list) {
-<<<<<<< HEAD
-		if (mark->flags & FSNOTIFY_MARK_FLAG_ATTACHED)
-			new_mask |= fsnotify_calc_mask(mark);
-=======
 		if (!(mark->flags & FSNOTIFY_MARK_FLAG_ATTACHED))
 			continue;
 		new_mask |= fsnotify_calc_mask(mark);
 		if (conn->type == FSNOTIFY_OBJ_TYPE_INODE &&
 		    !(mark->flags & FSNOTIFY_MARK_FLAG_NO_IREF))
 			want_iref = true;
->>>>>>> 88084a3d
 	}
 	*fsnotify_conn_mask_p(conn) = new_mask;
 
@@ -732,12 +727,7 @@
 	if (ret)
 		goto err;
 
-<<<<<<< HEAD
-	if (mark->mask || mark->ignored_mask)
-		fsnotify_recalc_mask(mark->connector);
-=======
 	fsnotify_recalc_mask(mark->connector);
->>>>>>> 88084a3d
 
 	return ret;
 err:
