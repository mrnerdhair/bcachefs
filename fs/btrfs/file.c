--- conflicted
+++ resolved
@@ -904,109 +904,14 @@
 	struct page **pages = NULL;
 	unsigned long first_index;
 	unsigned long last_index;
-<<<<<<< HEAD
-	int will_write;
-	int buffered = 0;
-	int copied = 0;
-	int dirty_pages = 0;
-
-	will_write = ((file->f_flags & O_DSYNC) || IS_SYNC(inode) ||
-		      (file->f_flags & O_DIRECT));
-
-	start_pos = pos;
-
-	vfs_check_frozen(inode->i_sb, SB_FREEZE_WRITE);
-
-	mutex_lock(&inode->i_mutex);
-
-	err = generic_segment_checks(iov, &nr_segs, &ocount, VERIFY_READ);
-	if (err)
-		goto out;
-	count = ocount;
-
-	current->backing_dev_info = inode->i_mapping->backing_dev_info;
-	err = generic_write_checks(file, &pos, &count, S_ISBLK(inode->i_mode));
-	if (err)
-		goto out;
-
-	if (count == 0)
-		goto out;
-
-	err = file_remove_suid(file);
-	if (err)
-		goto out;
-
-	/*
-	 * If BTRFS flips readonly due to some impossible error
-	 * (fs_info->fs_state now has BTRFS_SUPER_FLAG_ERROR),
-	 * although we have opened a file as writable, we have
-	 * to stop this write operation to ensure FS consistency.
-	 */
-	if (root->fs_info->fs_state & BTRFS_SUPER_FLAG_ERROR) {
-		err = -EROFS;
-		goto out;
-	}
-
-	file_update_time(file);
-	BTRFS_I(inode)->sequence++;
-
-	if (unlikely(file->f_flags & O_DIRECT)) {
-		num_written = generic_file_direct_write(iocb, iov, &nr_segs,
-							pos, ppos, count,
-							ocount);
-		/*
-		 * the generic O_DIRECT will update in-memory i_size after the
-		 * DIOs are done.  But our endio handlers that update the on
-		 * disk i_size never update past the in memory i_size.  So we
-		 * need one more update here to catch any additions to the
-		 * file
-		 */
-		if (inode->i_size != BTRFS_I(inode)->disk_i_size) {
-			btrfs_ordered_update_i_size(inode, inode->i_size, NULL);
-			mark_inode_dirty(inode);
-		}
-
-		if (num_written < 0) {
-			ret = num_written;
-			num_written = 0;
-			goto out;
-		} else if (num_written == count) {
-			/* pick up pos changes done by the generic code */
-			pos = *ppos;
-			goto out;
-		}
-		/*
-		 * We are going to do buffered for the rest of the range, so we
-		 * need to make sure to invalidate the buffered pages when we're
-		 * done.
-		 */
-		buffered = 1;
-		pos += num_written;
-	}
-=======
 	size_t num_written = 0;
 	int nrptrs;
 	int ret;
->>>>>>> 00b317a4
 
 	nrptrs = min((iov_iter_count(i) + PAGE_CACHE_SIZE - 1) /
 		     PAGE_CACHE_SIZE, PAGE_CACHE_SIZE /
 		     (sizeof(struct page *)));
 	pages = kmalloc(nrptrs * sizeof(struct page *), GFP_KERNEL);
-<<<<<<< HEAD
-	if (!pages) {
-		ret = -ENOMEM;
-		goto out;
-	}
-
-	/* generic_write_checks can change our pos */
-	start_pos = pos;
-
-	first_index = pos >> PAGE_CACHE_SHIFT;
-	last_index = (pos + iov_iter_count(&i)) >> PAGE_CACHE_SHIFT;
-
-	while (iov_iter_count(&i) > 0) {
-=======
 	if (!pages)
 		return -ENOMEM;
 
@@ -1014,18 +919,14 @@
 	last_index = (pos + iov_iter_count(i)) >> PAGE_CACHE_SHIFT;
 
 	while (iov_iter_count(i) > 0) {
->>>>>>> 00b317a4
 		size_t offset = pos & (PAGE_CACHE_SIZE - 1);
 		size_t write_bytes = min(iov_iter_count(i),
 					 nrptrs * (size_t)PAGE_CACHE_SIZE -
 					 offset);
 		size_t num_pages = (write_bytes + offset +
 				    PAGE_CACHE_SIZE - 1) >> PAGE_CACHE_SHIFT;
-<<<<<<< HEAD
-=======
 		size_t dirty_pages;
 		size_t copied;
->>>>>>> 00b317a4
 
 		WARN_ON(num_pages > nrptrs);
 
@@ -1058,11 +959,7 @@
 		}
 
 		copied = btrfs_copy_from_user(pos, num_pages,
-<<<<<<< HEAD
-					   write_bytes, pages, &i);
-=======
 					   write_bytes, pages, i);
->>>>>>> 00b317a4
 
 		/*
 		 * if we have trouble faulting in the pages, fall
@@ -1176,10 +1073,6 @@
 	return written ? written : err;
 }
 
-<<<<<<< HEAD
-	kfree(pages);
-	*ppos = pos;
-=======
 static ssize_t btrfs_file_aio_write(struct kiocb *iocb,
 				    const struct iovec *iov,
 				    unsigned long nr_segs, loff_t pos)
@@ -1250,7 +1143,6 @@
 	}
 
 	mutex_unlock(&inode->i_mutex);
->>>>>>> 00b317a4
 
 	/*
 	 * we want to make sure fsync finds this change
