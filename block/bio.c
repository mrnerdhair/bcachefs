// SPDX-License-Identifier: GPL-2.0
/*
 * Copyright (C) 2001 Jens Axboe <axboe@kernel.dk>
 */
#include <linux/mm.h>
#include <linux/swap.h>
#include <linux/bio.h>
#include <linux/blkdev.h>
#include <linux/uio.h>
#include <linux/iocontext.h>
#include <linux/slab.h>
#include <linux/init.h>
#include <linux/kernel.h>
#include <linux/export.h>
#include <linux/mempool.h>
#include <linux/workqueue.h>
#include <linux/cgroup.h>
#include <linux/blk-cgroup.h>
#include <linux/highmem.h>
#include <linux/sched/sysctl.h>
#include <linux/blk-crypto.h>
#include <linux/xarray.h>

#include <trace/events/block.h>
#include "blk.h"
#include "blk-rq-qos.h"

static struct biovec_slab {
	int nr_vecs;
	char *name;
	struct kmem_cache *slab;
} bvec_slabs[] __read_mostly = {
	{ .nr_vecs = 16, .name = "biovec-16" },
	{ .nr_vecs = 64, .name = "biovec-64" },
	{ .nr_vecs = 128, .name = "biovec-128" },
	{ .nr_vecs = BIO_MAX_VECS, .name = "biovec-max" },
};

static struct biovec_slab *biovec_slab(unsigned short nr_vecs)
{
	switch (nr_vecs) {
	/* smaller bios use inline vecs */
	case 5 ... 16:
		return &bvec_slabs[0];
	case 17 ... 64:
		return &bvec_slabs[1];
	case 65 ... 128:
		return &bvec_slabs[2];
	case 129 ... BIO_MAX_VECS:
		return &bvec_slabs[3];
	default:
		BUG();
		return NULL;
	}
}

/*
 * fs_bio_set is the bio_set containing bio and iovec memory pools used by
 * IO code that does not need private memory pools.
 */
struct bio_set fs_bio_set;
EXPORT_SYMBOL(fs_bio_set);

/*
 * Our slab pool management
 */
struct bio_slab {
	struct kmem_cache *slab;
	unsigned int slab_ref;
	unsigned int slab_size;
	char name[8];
};
static DEFINE_MUTEX(bio_slab_lock);
static DEFINE_XARRAY(bio_slabs);

static struct bio_slab *create_bio_slab(unsigned int size)
{
	struct bio_slab *bslab = kzalloc(sizeof(*bslab), GFP_KERNEL);

	if (!bslab)
		return NULL;

	snprintf(bslab->name, sizeof(bslab->name), "bio-%d", size);
	bslab->slab = kmem_cache_create(bslab->name, size,
			ARCH_KMALLOC_MINALIGN, SLAB_HWCACHE_ALIGN, NULL);
	if (!bslab->slab)
		goto fail_alloc_slab;

	bslab->slab_ref = 1;
	bslab->slab_size = size;

	if (!xa_err(xa_store(&bio_slabs, size, bslab, GFP_KERNEL)))
		return bslab;
<<<<<<< HEAD

	kmem_cache_destroy(bslab->slab);

=======

	kmem_cache_destroy(bslab->slab);

>>>>>>> 7aef27f0
fail_alloc_slab:
	kfree(bslab);
	return NULL;
}

static inline unsigned int bs_bio_slab_size(struct bio_set *bs)
{
	return bs->front_pad + sizeof(struct bio) + bs->back_pad;
}

static struct kmem_cache *bio_find_or_create_slab(struct bio_set *bs)
{
	unsigned int size = bs_bio_slab_size(bs);
	struct bio_slab *bslab;

	mutex_lock(&bio_slab_lock);
	bslab = xa_load(&bio_slabs, size);
	if (bslab)
		bslab->slab_ref++;
	else
		bslab = create_bio_slab(size);
	mutex_unlock(&bio_slab_lock);

	if (bslab)
		return bslab->slab;
	return NULL;
}

static void bio_put_slab(struct bio_set *bs)
{
	struct bio_slab *bslab = NULL;
	unsigned int slab_size = bs_bio_slab_size(bs);

	mutex_lock(&bio_slab_lock);

	bslab = xa_load(&bio_slabs, slab_size);
	if (WARN(!bslab, KERN_ERR "bio: unable to find slab!\n"))
		goto out;

	WARN_ON_ONCE(bslab->slab != bs->bio_slab);

	WARN_ON(!bslab->slab_ref);

	if (--bslab->slab_ref)
		goto out;

	xa_erase(&bio_slabs, slab_size);

	kmem_cache_destroy(bslab->slab);
	kfree(bslab);

out:
	mutex_unlock(&bio_slab_lock);
}

void bvec_free(mempool_t *pool, struct bio_vec *bv, unsigned short nr_vecs)
{
	BIO_BUG_ON(nr_vecs > BIO_MAX_VECS);

	if (nr_vecs == BIO_MAX_VECS)
		mempool_free(bv, pool);
	else if (nr_vecs > BIO_INLINE_VECS)
		kmem_cache_free(biovec_slab(nr_vecs)->slab, bv);
}

/*
 * Make the first allocation restricted and don't dump info on allocation
 * failures, since we'll fall back to the mempool in case of failure.
 */
static inline gfp_t bvec_alloc_gfp(gfp_t gfp)
{
	return (gfp & ~(__GFP_DIRECT_RECLAIM | __GFP_IO)) |
		__GFP_NOMEMALLOC | __GFP_NORETRY | __GFP_NOWARN;
}

struct bio_vec *bvec_alloc(mempool_t *pool, unsigned short *nr_vecs,
		gfp_t gfp_mask)
{
	struct biovec_slab *bvs = biovec_slab(*nr_vecs);

	if (WARN_ON_ONCE(!bvs))
		return NULL;

	/*
	 * Upgrade the nr_vecs request to take full advantage of the allocation.
	 * We also rely on this in the bvec_free path.
	 */
	*nr_vecs = bvs->nr_vecs;

	/*
	 * Try a slab allocation first for all smaller allocations.  If that
	 * fails and __GFP_DIRECT_RECLAIM is set retry with the mempool.
	 * The mempool is sized to handle up to BIO_MAX_VECS entries.
	 */
	if (*nr_vecs < BIO_MAX_VECS) {
		struct bio_vec *bvl;

		bvl = kmem_cache_alloc(bvs->slab, bvec_alloc_gfp(gfp_mask));
		if (likely(bvl) || !(gfp_mask & __GFP_DIRECT_RECLAIM))
			return bvl;
		*nr_vecs = BIO_MAX_VECS;
	}

	return mempool_alloc(pool, gfp_mask);
}

void bio_uninit(struct bio *bio)
{
#ifdef CONFIG_BLK_CGROUP
	if (bio->bi_blkg) {
		blkg_put(bio->bi_blkg);
		bio->bi_blkg = NULL;
	}
#endif
	if (bio_integrity(bio))
		bio_integrity_free(bio);

	bio_crypt_free_ctx(bio);
}
EXPORT_SYMBOL(bio_uninit);

static void bio_free(struct bio *bio)
{
	struct bio_set *bs = bio->bi_pool;
	void *p;

	bio_uninit(bio);

	if (bs) {
		bvec_free(&bs->bvec_pool, bio->bi_io_vec, bio->bi_max_vecs);

		/*
		 * If we have front padding, adjust the bio pointer before freeing
		 */
		p = bio;
		p -= bs->front_pad;

		mempool_free(p, &bs->bio_pool);
	} else {
		/* Bio was allocated by bio_kmalloc() */
		kfree(bio);
	}
}

/*
 * Users of this function have their own bio allocation. Subsequently,
 * they must remember to pair any call to bio_init() with bio_uninit()
 * when IO has completed, or when the bio is released.
 */
void bio_init(struct bio *bio, struct bio_vec *table,
	      unsigned short max_vecs)
{
	memset(bio, 0, sizeof(*bio));
	atomic_set(&bio->__bi_remaining, 1);
	atomic_set(&bio->__bi_cnt, 1);

	bio->bi_io_vec = table;
	bio->bi_max_vecs = max_vecs;
}
EXPORT_SYMBOL(bio_init);

/**
 * bio_reset - reinitialize a bio
 * @bio:	bio to reset
 *
 * Description:
 *   After calling bio_reset(), @bio will be in the same state as a freshly
 *   allocated bio returned bio bio_alloc_bioset() - the only fields that are
 *   preserved are the ones that are initialized by bio_alloc_bioset(). See
 *   comment in struct bio.
 */
void bio_reset(struct bio *bio)
{
	bio_uninit(bio);
	memset(bio, 0, BIO_RESET_BYTES);
	atomic_set(&bio->__bi_remaining, 1);
}
EXPORT_SYMBOL(bio_reset);

static struct bio *__bio_chain_endio(struct bio *bio)
{
	struct bio *parent = bio->bi_private;

	if (bio->bi_status && !parent->bi_status)
		parent->bi_status = bio->bi_status;
	bio_put(bio);
	return parent;
}

static void bio_chain_endio(struct bio *bio)
{
	bio_endio(__bio_chain_endio(bio));
}

/**
 * bio_chain - chain bio completions
 * @bio: the target bio
 * @parent: the parent bio of @bio
 *
 * The caller won't have a bi_end_io called when @bio completes - instead,
 * @parent's bi_end_io won't be called until both @parent and @bio have
 * completed; the chained bio will also be freed when it completes.
 *
 * The caller must not set bi_private or bi_end_io in @bio.
 */
void bio_chain(struct bio *bio, struct bio *parent)
{
	BUG_ON(bio->bi_private || bio->bi_end_io);

	bio->bi_private = parent;
	bio->bi_end_io	= bio_chain_endio;
	bio_inc_remaining(parent);
}
EXPORT_SYMBOL(bio_chain);

static void bio_alloc_rescue(struct work_struct *work)
{
	struct bio_set *bs = container_of(work, struct bio_set, rescue_work);
	struct bio *bio;

	while (1) {
		spin_lock(&bs->rescue_lock);
		bio = bio_list_pop(&bs->rescue_list);
		spin_unlock(&bs->rescue_lock);

		if (!bio)
			break;

		submit_bio_noacct(bio);
	}
}

static void punt_bios_to_rescuer(struct bio_set *bs)
{
	struct bio_list punt, nopunt;
	struct bio *bio;

	if (WARN_ON_ONCE(!bs->rescue_workqueue))
		return;
	/*
	 * In order to guarantee forward progress we must punt only bios that
	 * were allocated from this bio_set; otherwise, if there was a bio on
	 * there for a stacking driver higher up in the stack, processing it
	 * could require allocating bios from this bio_set, and doing that from
	 * our own rescuer would be bad.
	 *
	 * Since bio lists are singly linked, pop them all instead of trying to
	 * remove from the middle of the list:
	 */

	bio_list_init(&punt);
	bio_list_init(&nopunt);

	while ((bio = bio_list_pop(&current->bio_list[0])))
		bio_list_add(bio->bi_pool == bs ? &punt : &nopunt, bio);
	current->bio_list[0] = nopunt;

	bio_list_init(&nopunt);
	while ((bio = bio_list_pop(&current->bio_list[1])))
		bio_list_add(bio->bi_pool == bs ? &punt : &nopunt, bio);
	current->bio_list[1] = nopunt;

	spin_lock(&bs->rescue_lock);
	bio_list_merge(&bs->rescue_list, &punt);
	spin_unlock(&bs->rescue_lock);

	queue_work(bs->rescue_workqueue, &bs->rescue_work);
}

/**
 * bio_alloc_bioset - allocate a bio for I/O
 * @gfp_mask:   the GFP_* mask given to the slab allocator
 * @nr_iovecs:	number of iovecs to pre-allocate
 * @bs:		the bio_set to allocate from.
 *
 * Allocate a bio from the mempools in @bs.
 *
 * If %__GFP_DIRECT_RECLAIM is set then bio_alloc will always be able to
 * allocate a bio.  This is due to the mempool guarantees.  To make this work,
 * callers must never allocate more than 1 bio at a time from the general pool.
 * Callers that need to allocate more than 1 bio must always submit the
 * previously allocated bio for IO before attempting to allocate a new one.
 * Failure to do so can cause deadlocks under memory pressure.
 *
 * Note that when running under submit_bio_noacct() (i.e. any block driver),
 * bios are not submitted until after you return - see the code in
 * submit_bio_noacct() that converts recursion into iteration, to prevent
 * stack overflows.
 *
 * This would normally mean allocating multiple bios under submit_bio_noacct()
 * would be susceptible to deadlocks, but we have
 * deadlock avoidance code that resubmits any blocked bios from a rescuer
 * thread.
 *
 * However, we do not guarantee forward progress for allocations from other
 * mempools. Doing multiple allocations from the same mempool under
 * submit_bio_noacct() should be avoided - instead, use bio_set's front_pad
 * for per bio allocations.
 *
 * Returns: Pointer to new bio on success, NULL on failure.
 */
struct bio *bio_alloc_bioset(gfp_t gfp_mask, unsigned short nr_iovecs,
			     struct bio_set *bs)
{
	gfp_t saved_gfp = gfp_mask;
	struct bio *bio;
	void *p;

	/* should not use nobvec bioset for nr_iovecs > 0 */
	if (WARN_ON_ONCE(!mempool_initialized(&bs->bvec_pool) && nr_iovecs > 0))
		return NULL;

	/*
	 * submit_bio_noacct() converts recursion to iteration; this means if
	 * we're running beneath it, any bios we allocate and submit will not be
	 * submitted (and thus freed) until after we return.
	 *
	 * This exposes us to a potential deadlock if we allocate multiple bios
	 * from the same bio_set() while running underneath submit_bio_noacct().
	 * If we were to allocate multiple bios (say a stacking block driver
	 * that was splitting bios), we would deadlock if we exhausted the
	 * mempool's reserve.
	 *
	 * We solve this, and guarantee forward progress, with a rescuer
	 * workqueue per bio_set. If we go to allocate and there are bios on
	 * current->bio_list, we first try the allocation without
	 * __GFP_DIRECT_RECLAIM; if that fails, we punt those bios we would be
	 * blocking to the rescuer workqueue before we retry with the original
	 * gfp_flags.
	 */
	if (current->bio_list &&
	    (!bio_list_empty(&current->bio_list[0]) ||
	     !bio_list_empty(&current->bio_list[1])) &&
	    bs->rescue_workqueue)
		gfp_mask &= ~__GFP_DIRECT_RECLAIM;

	p = mempool_alloc(&bs->bio_pool, gfp_mask);
	if (!p && gfp_mask != saved_gfp) {
		punt_bios_to_rescuer(bs);
		gfp_mask = saved_gfp;
		p = mempool_alloc(&bs->bio_pool, gfp_mask);
	}
	if (unlikely(!p))
		return NULL;

	bio = p + bs->front_pad;
	if (nr_iovecs > BIO_INLINE_VECS) {
		struct bio_vec *bvl = NULL;

		bvl = bvec_alloc(&bs->bvec_pool, &nr_iovecs, gfp_mask);
		if (!bvl && gfp_mask != saved_gfp) {
			punt_bios_to_rescuer(bs);
			gfp_mask = saved_gfp;
			bvl = bvec_alloc(&bs->bvec_pool, &nr_iovecs, gfp_mask);
		}
		if (unlikely(!bvl))
			goto err_free;

		bio_init(bio, bvl, nr_iovecs);
	} else if (nr_iovecs) {
		bio_init(bio, bio->bi_inline_vecs, BIO_INLINE_VECS);
	} else {
		bio_init(bio, NULL, 0);
	}

	bio->bi_pool = bs;
	return bio;

err_free:
	mempool_free(p, &bs->bio_pool);
	return NULL;
}
EXPORT_SYMBOL(bio_alloc_bioset);

/**
 * bio_kmalloc - kmalloc a bio for I/O
 * @gfp_mask:   the GFP_* mask given to the slab allocator
 * @nr_iovecs:	number of iovecs to pre-allocate
 *
 * Use kmalloc to allocate and initialize a bio.
 *
 * Returns: Pointer to new bio on success, NULL on failure.
 */
struct bio *bio_kmalloc(gfp_t gfp_mask, unsigned short nr_iovecs)
{
	struct bio *bio;

	if (nr_iovecs > UIO_MAXIOV)
		return NULL;

	bio = kmalloc(struct_size(bio, bi_inline_vecs, nr_iovecs), gfp_mask);
	if (unlikely(!bio))
		return NULL;
	bio_init(bio, nr_iovecs ? bio->bi_inline_vecs : NULL, nr_iovecs);
	bio->bi_pool = NULL;
	return bio;
}
EXPORT_SYMBOL(bio_kmalloc);

void zero_fill_bio_iter(struct bio *bio, struct bvec_iter start)
{
	unsigned long flags;
	struct bio_vec bv;
	struct bvec_iter iter;

	__bio_for_each_segment(bv, bio, iter, start) {
		char *data = bvec_kmap_irq(&bv, &flags);
		memset(data, 0, bv.bv_len);
		flush_dcache_page(bv.bv_page);
		bvec_kunmap_irq(data, &flags);
	}
}
EXPORT_SYMBOL(zero_fill_bio_iter);

/**
 * bio_truncate - truncate the bio to small size of @new_size
 * @bio:	the bio to be truncated
 * @new_size:	new size for truncating the bio
 *
 * Description:
 *   Truncate the bio to new size of @new_size. If bio_op(bio) is
 *   REQ_OP_READ, zero the truncated part. This function should only
 *   be used for handling corner cases, such as bio eod.
 */
void bio_truncate(struct bio *bio, unsigned new_size)
{
	struct bio_vec bv;
	struct bvec_iter iter;
	unsigned int done = 0;
	bool truncated = false;

	if (new_size >= bio->bi_iter.bi_size)
		return;

	if (bio_op(bio) != REQ_OP_READ)
		goto exit;

	bio_for_each_segment(bv, bio, iter) {
		if (done + bv.bv_len > new_size) {
			unsigned offset;

			if (!truncated)
				offset = new_size - done;
			else
				offset = 0;
			zero_user(bv.bv_page, offset, bv.bv_len - offset);
			truncated = true;
		}
		done += bv.bv_len;
	}

 exit:
	/*
	 * Don't touch bvec table here and make it really immutable, since
	 * fs bio user has to retrieve all pages via bio_for_each_segment_all
	 * in its .end_bio() callback.
	 *
	 * It is enough to truncate bio by updating .bi_size since we can make
	 * correct bvec with the updated .bi_size for drivers.
	 */
	bio->bi_iter.bi_size = new_size;
}

/**
 * guard_bio_eod - truncate a BIO to fit the block device
 * @bio:	bio to truncate
 *
 * This allows us to do IO even on the odd last sectors of a device, even if the
 * block size is some multiple of the physical sector size.
 *
 * We'll just truncate the bio to the size of the device, and clear the end of
 * the buffer head manually.  Truly out-of-range accesses will turn into actual
 * I/O errors, this only handles the "we need to be able to do I/O at the final
 * sector" case.
 */
void guard_bio_eod(struct bio *bio)
{
	sector_t maxsector = bdev_nr_sectors(bio->bi_bdev);

	if (!maxsector)
		return;

	/*
	 * If the *whole* IO is past the end of the device,
	 * let it through, and the IO layer will turn it into
	 * an EIO.
	 */
	if (unlikely(bio->bi_iter.bi_sector >= maxsector))
		return;

	maxsector -= bio->bi_iter.bi_sector;
	if (likely((bio->bi_iter.bi_size >> 9) <= maxsector))
		return;

	bio_truncate(bio, maxsector << 9);
}

/**
 * bio_put - release a reference to a bio
 * @bio:   bio to release reference to
 *
 * Description:
 *   Put a reference to a &struct bio, either one you have gotten with
 *   bio_alloc, bio_get or bio_clone_*. The last put of a bio will free it.
 **/
void bio_put(struct bio *bio)
{
	if (!bio_flagged(bio, BIO_REFFED))
		bio_free(bio);
	else {
		BIO_BUG_ON(!atomic_read(&bio->__bi_cnt));

		/*
		 * last put frees it
		 */
		if (atomic_dec_and_test(&bio->__bi_cnt))
			bio_free(bio);
	}
}
EXPORT_SYMBOL(bio_put);

/**
 * 	__bio_clone_fast - clone a bio that shares the original bio's biovec
 * 	@bio: destination bio
 * 	@bio_src: bio to clone
 *
 *	Clone a &bio. Caller will own the returned bio, but not
 *	the actual data it points to. Reference count of returned
 * 	bio will be one.
 *
 * 	Caller must ensure that @bio_src is not freed before @bio.
 */
void __bio_clone_fast(struct bio *bio, struct bio *bio_src)
{
	WARN_ON_ONCE(bio->bi_pool && bio->bi_max_vecs);

	/*
	 * most users will be overriding ->bi_bdev with a new target,
	 * so we don't set nor calculate new physical/hw segment counts here
	 */
	bio->bi_bdev = bio_src->bi_bdev;
	bio_set_flag(bio, BIO_CLONED);
	if (bio_flagged(bio_src, BIO_THROTTLED))
		bio_set_flag(bio, BIO_THROTTLED);
	if (bio_flagged(bio_src, BIO_REMAPPED))
		bio_set_flag(bio, BIO_REMAPPED);
	bio->bi_opf = bio_src->bi_opf;
	bio->bi_ioprio = bio_src->bi_ioprio;
	bio->bi_write_hint = bio_src->bi_write_hint;
	bio->bi_iter = bio_src->bi_iter;
	bio->bi_io_vec = bio_src->bi_io_vec;

	bio_clone_blkg_association(bio, bio_src);
	blkcg_bio_issue_init(bio);
}
EXPORT_SYMBOL(__bio_clone_fast);

/**
 *	bio_clone_fast - clone a bio that shares the original bio's biovec
 *	@bio: bio to clone
 *	@gfp_mask: allocation priority
 *	@bs: bio_set to allocate from
 *
 * 	Like __bio_clone_fast, only also allocates the returned bio
 */
struct bio *bio_clone_fast(struct bio *bio, gfp_t gfp_mask, struct bio_set *bs)
{
	struct bio *b;

	b = bio_alloc_bioset(gfp_mask, 0, bs);
	if (!b)
		return NULL;

	__bio_clone_fast(b, bio);

	if (bio_crypt_clone(b, bio, gfp_mask) < 0)
		goto err_put;

	if (bio_integrity(bio) &&
	    bio_integrity_clone(b, bio, gfp_mask) < 0)
		goto err_put;

	return b;

err_put:
	bio_put(b);
	return NULL;
}
EXPORT_SYMBOL(bio_clone_fast);

const char *bio_devname(struct bio *bio, char *buf)
{
	return bdevname(bio->bi_bdev, buf);
}
EXPORT_SYMBOL(bio_devname);

static inline bool page_is_mergeable(const struct bio_vec *bv,
		struct page *page, unsigned int len, unsigned int off,
		bool *same_page)
{
	size_t bv_end = bv->bv_offset + bv->bv_len;
	phys_addr_t vec_end_addr = page_to_phys(bv->bv_page) + bv_end - 1;
	phys_addr_t page_addr = page_to_phys(page);

	if (vec_end_addr + 1 != page_addr + off)
		return false;
	if (xen_domain() && !xen_biovec_phys_mergeable(bv, page))
		return false;

	*same_page = ((vec_end_addr & PAGE_MASK) == page_addr);
	if (*same_page)
		return true;
	return (bv->bv_page + bv_end / PAGE_SIZE) == (page + off / PAGE_SIZE);
}

/*
 * Try to merge a page into a segment, while obeying the hardware segment
 * size limit.  This is not for normal read/write bios, but for passthrough
 * or Zone Append operations that we can't split.
 */
static bool bio_try_merge_hw_seg(struct request_queue *q, struct bio *bio,
				 struct page *page, unsigned len,
				 unsigned offset, bool *same_page)
{
	struct bio_vec *bv = &bio->bi_io_vec[bio->bi_vcnt - 1];
	unsigned long mask = queue_segment_boundary(q);
	phys_addr_t addr1 = page_to_phys(bv->bv_page) + bv->bv_offset;
	phys_addr_t addr2 = page_to_phys(page) + offset + len - 1;

	if ((addr1 | mask) != (addr2 | mask))
		return false;
	if (bv->bv_len + len > queue_max_segment_size(q))
		return false;
	return __bio_try_merge_page(bio, page, len, offset, same_page);
}

/**
 * bio_add_hw_page - attempt to add a page to a bio with hw constraints
 * @q: the target queue
 * @bio: destination bio
 * @page: page to add
 * @len: vec entry length
 * @offset: vec entry offset
 * @max_sectors: maximum number of sectors that can be added
 * @same_page: return if the segment has been merged inside the same page
 *
 * Add a page to a bio while respecting the hardware max_sectors, max_segment
 * and gap limitations.
 */
int bio_add_hw_page(struct request_queue *q, struct bio *bio,
		struct page *page, unsigned int len, unsigned int offset,
		unsigned int max_sectors, bool *same_page)
{
	struct bio_vec *bvec;

	if (WARN_ON_ONCE(bio_flagged(bio, BIO_CLONED)))
		return 0;

	if (((bio->bi_iter.bi_size + len) >> 9) > max_sectors)
		return 0;

	if (bio->bi_vcnt > 0) {
		if (bio_try_merge_hw_seg(q, bio, page, len, offset, same_page))
			return len;

		/*
		 * If the queue doesn't support SG gaps and adding this segment
		 * would create a gap, disallow it.
		 */
		bvec = &bio->bi_io_vec[bio->bi_vcnt - 1];
		if (bvec_gap_to_prev(q, bvec, offset))
			return 0;
	}

	if (bio_full(bio, len))
		return 0;

	if (bio->bi_vcnt >= queue_max_segments(q))
		return 0;

	bvec = &bio->bi_io_vec[bio->bi_vcnt];
	bvec->bv_page = page;
	bvec->bv_len = len;
	bvec->bv_offset = offset;
	bio->bi_vcnt++;
	bio->bi_iter.bi_size += len;
	return len;
}

/**
 * bio_add_pc_page	- attempt to add page to passthrough bio
 * @q: the target queue
 * @bio: destination bio
 * @page: page to add
 * @len: vec entry length
 * @offset: vec entry offset
 *
 * Attempt to add a page to the bio_vec maplist. This can fail for a
 * number of reasons, such as the bio being full or target block device
 * limitations. The target block device must allow bio's up to PAGE_SIZE,
 * so it is always possible to add a single page to an empty bio.
 *
 * This should only be used by passthrough bios.
 */
int bio_add_pc_page(struct request_queue *q, struct bio *bio,
		struct page *page, unsigned int len, unsigned int offset)
{
	bool same_page = false;
	return bio_add_hw_page(q, bio, page, len, offset,
			queue_max_hw_sectors(q), &same_page);
}
EXPORT_SYMBOL(bio_add_pc_page);

/**
 * bio_add_zone_append_page - attempt to add page to zone-append bio
 * @bio: destination bio
 * @page: page to add
 * @len: vec entry length
 * @offset: vec entry offset
 *
 * Attempt to add a page to the bio_vec maplist of a bio that will be submitted
 * for a zone-append request. This can fail for a number of reasons, such as the
 * bio being full or the target block device is not a zoned block device or
 * other limitations of the target block device. The target block device must
 * allow bio's up to PAGE_SIZE, so it is always possible to add a single page
 * to an empty bio.
 *
 * Returns: number of bytes added to the bio, or 0 in case of a failure.
 */
int bio_add_zone_append_page(struct bio *bio, struct page *page,
			     unsigned int len, unsigned int offset)
{
	struct request_queue *q = bio->bi_bdev->bd_disk->queue;
	bool same_page = false;

	if (WARN_ON_ONCE(bio_op(bio) != REQ_OP_ZONE_APPEND))
		return 0;

	if (WARN_ON_ONCE(!blk_queue_is_zoned(q)))
		return 0;

	return bio_add_hw_page(q, bio, page, len, offset,
			       queue_max_zone_append_sectors(q), &same_page);
}
EXPORT_SYMBOL_GPL(bio_add_zone_append_page);

/**
 * __bio_try_merge_page - try appending data to an existing bvec.
 * @bio: destination bio
 * @page: start page to add
 * @len: length of the data to add
 * @off: offset of the data relative to @page
 * @same_page: return if the segment has been merged inside the same page
 *
 * Try to add the data at @page + @off to the last bvec of @bio.  This is a
 * useful optimisation for file systems with a block size smaller than the
 * page size.
 *
 * Warn if (@len, @off) crosses pages in case that @same_page is true.
 *
 * Return %true on success or %false on failure.
 */
bool __bio_try_merge_page(struct bio *bio, struct page *page,
		unsigned int len, unsigned int off, bool *same_page)
{
	if (WARN_ON_ONCE(bio_flagged(bio, BIO_CLONED)))
		return false;

	if (bio->bi_vcnt > 0) {
		struct bio_vec *bv = &bio->bi_io_vec[bio->bi_vcnt - 1];

		if (page_is_mergeable(bv, page, len, off, same_page)) {
			if (bio->bi_iter.bi_size > UINT_MAX - len) {
				*same_page = false;
				return false;
			}
			bv->bv_len += len;
			bio->bi_iter.bi_size += len;
			return true;
		}
	}
	return false;
}
EXPORT_SYMBOL_GPL(__bio_try_merge_page);

/**
 * __bio_add_page - add page(s) to a bio in a new segment
 * @bio: destination bio
 * @page: start page to add
 * @len: length of the data to add, may cross pages
 * @off: offset of the data relative to @page, may cross pages
 *
 * Add the data at @page + @off to @bio as a new bvec.  The caller must ensure
 * that @bio has space for another bvec.
 */
void __bio_add_page(struct bio *bio, struct page *page,
		unsigned int len, unsigned int off)
{
	struct bio_vec *bv = &bio->bi_io_vec[bio->bi_vcnt];

	WARN_ON_ONCE(bio_flagged(bio, BIO_CLONED));
	WARN_ON_ONCE(bio_full(bio, len));

	bv->bv_page = page;
	bv->bv_offset = off;
	bv->bv_len = len;

	bio->bi_iter.bi_size += len;
	bio->bi_vcnt++;

	if (!bio_flagged(bio, BIO_WORKINGSET) && unlikely(PageWorkingset(page)))
		bio_set_flag(bio, BIO_WORKINGSET);
}
EXPORT_SYMBOL_GPL(__bio_add_page);

/**
 *	bio_add_page	-	attempt to add page(s) to bio
 *	@bio: destination bio
 *	@page: start page to add
 *	@len: vec entry length, may cross pages
 *	@offset: vec entry offset relative to @page, may cross pages
 *
 *	Attempt to add page(s) to the bio_vec maplist. This will only fail
 *	if either bio->bi_vcnt == bio->bi_max_vecs or it's a cloned bio.
 */
int bio_add_page(struct bio *bio, struct page *page,
		 unsigned int len, unsigned int offset)
{
	bool same_page = false;

	if (!__bio_try_merge_page(bio, page, len, offset, &same_page)) {
		if (bio_full(bio, len))
			return 0;
		__bio_add_page(bio, page, len, offset);
	}
	return len;
}
EXPORT_SYMBOL(bio_add_page);

void bio_release_pages(struct bio *bio, bool mark_dirty)
{
	struct bvec_iter_all iter_all;
	struct bio_vec *bvec;

	if (bio_flagged(bio, BIO_NO_PAGE_REF))
		return;

	bio_for_each_segment_all(bvec, bio, iter_all) {
		if (mark_dirty && !PageCompound(bvec->bv_page))
			set_page_dirty_lock(bvec->bv_page);
		put_page(bvec->bv_page);
	}
}
EXPORT_SYMBOL_GPL(bio_release_pages);

<<<<<<< HEAD
static int bio_iov_bvec_set(struct bio *bio, struct iov_iter *iter)
=======
static void __bio_iov_bvec_set(struct bio *bio, struct iov_iter *iter)
>>>>>>> 7aef27f0
{
	WARN_ON_ONCE(bio->bi_max_vecs);

	bio->bi_vcnt = iter->nr_segs;
	bio->bi_io_vec = (struct bio_vec *)iter->bvec;
	bio->bi_iter.bi_bvec_done = iter->iov_offset;
	bio->bi_iter.bi_size = iter->count;
	bio_set_flag(bio, BIO_NO_PAGE_REF);
	bio_set_flag(bio, BIO_CLONED);
<<<<<<< HEAD

	iov_iter_advance(iter, iter->count);
=======
}

static int bio_iov_bvec_set(struct bio *bio, struct iov_iter *iter)
{
	__bio_iov_bvec_set(bio, iter);
	iov_iter_advance(iter, iter->count);
	return 0;
}

static int bio_iov_bvec_set_append(struct bio *bio, struct iov_iter *iter)
{
	struct request_queue *q = bio->bi_bdev->bd_disk->queue;
	struct iov_iter i = *iter;

	iov_iter_truncate(&i, queue_max_zone_append_sectors(q) << 9);
	__bio_iov_bvec_set(bio, &i);
	iov_iter_advance(iter, i.count);
>>>>>>> 7aef27f0
	return 0;
}

#define PAGE_PTRS_PER_BVEC     (sizeof(struct bio_vec) / sizeof(struct page *))

/**
 * __bio_iov_iter_get_pages - pin user or kernel pages and add them to a bio
 * @bio: bio to add pages to
 * @iter: iov iterator describing the region to be mapped
 *
 * Pins pages from *iter and appends them to @bio's bvec array. The
 * pages will have to be released using put_page() when done.
 * For multi-segment *iter, this function only adds pages from the
 * next non-empty segment of the iov iterator.
 */
static int __bio_iov_iter_get_pages(struct bio *bio, struct iov_iter *iter)
{
	unsigned short nr_pages = bio->bi_max_vecs - bio->bi_vcnt;
	unsigned short entries_left = bio->bi_max_vecs - bio->bi_vcnt;
	struct bio_vec *bv = bio->bi_io_vec + bio->bi_vcnt;
	struct page **pages = (struct page **)bv;
	bool same_page = false;
	ssize_t size, left;
	unsigned len, i;
	size_t offset;

	/*
	 * Move page array up in the allocated memory for the bio vecs as far as
	 * possible so that we can start filling biovecs from the beginning
	 * without overwriting the temporary page array.
	*/
	BUILD_BUG_ON(PAGE_PTRS_PER_BVEC < 2);
	pages += entries_left * (PAGE_PTRS_PER_BVEC - 1);

	size = iov_iter_get_pages(iter, pages, LONG_MAX, nr_pages, &offset);
	if (unlikely(size <= 0))
		return size ? size : -EFAULT;

	for (left = size, i = 0; left > 0; left -= len, i++) {
		struct page *page = pages[i];

		len = min_t(size_t, PAGE_SIZE - offset, left);

		if (__bio_try_merge_page(bio, page, len, offset, &same_page)) {
			if (same_page)
				put_page(page);
		} else {
			if (WARN_ON_ONCE(bio_full(bio, len)))
                                return -EINVAL;
			__bio_add_page(bio, page, len, offset);
		}
		offset = 0;
	}

	iov_iter_advance(iter, size);
	return 0;
}

static int __bio_iov_append_get_pages(struct bio *bio, struct iov_iter *iter)
{
	unsigned short nr_pages = bio->bi_max_vecs - bio->bi_vcnt;
	unsigned short entries_left = bio->bi_max_vecs - bio->bi_vcnt;
	struct request_queue *q = bio->bi_bdev->bd_disk->queue;
	unsigned int max_append_sectors = queue_max_zone_append_sectors(q);
	struct bio_vec *bv = bio->bi_io_vec + bio->bi_vcnt;
	struct page **pages = (struct page **)bv;
	ssize_t size, left;
	unsigned len, i;
	size_t offset;
	int ret = 0;

	if (WARN_ON_ONCE(!max_append_sectors))
		return 0;

	/*
	 * Move page array up in the allocated memory for the bio vecs as far as
	 * possible so that we can start filling biovecs from the beginning
	 * without overwriting the temporary page array.
	 */
	BUILD_BUG_ON(PAGE_PTRS_PER_BVEC < 2);
	pages += entries_left * (PAGE_PTRS_PER_BVEC - 1);

	size = iov_iter_get_pages(iter, pages, LONG_MAX, nr_pages, &offset);
	if (unlikely(size <= 0))
		return size ? size : -EFAULT;

	for (left = size, i = 0; left > 0; left -= len, i++) {
		struct page *page = pages[i];
		bool same_page = false;

		len = min_t(size_t, PAGE_SIZE - offset, left);
		if (bio_add_hw_page(q, bio, page, len, offset,
				max_append_sectors, &same_page) != len) {
			ret = -EINVAL;
			break;
		}
		if (same_page)
			put_page(page);
		offset = 0;
	}

	iov_iter_advance(iter, size - left);
	return ret;
}

/**
 * bio_iov_iter_get_pages - add user or kernel pages to a bio
 * @bio: bio to add pages to
 * @iter: iov iterator describing the region to be added
 *
 * This takes either an iterator pointing to user memory, or one pointing to
 * kernel pages (BVEC iterator). If we're adding user pages, we pin them and
 * map them into the kernel. On IO completion, the caller should put those
 * pages. For bvec based iterators bio_iov_iter_get_pages() uses the provided
 * bvecs rather than copying them. Hence anyone issuing kiocb based IO needs
 * to ensure the bvecs and pages stay referenced until the submitted I/O is
 * completed by a call to ->ki_complete() or returns with an error other than
 * -EIOCBQUEUED. The caller needs to check if the bio is flagged BIO_NO_PAGE_REF
 * on IO completion. If it isn't, then pages should be released.
 *
 * The function tries, but does not guarantee, to pin as many pages as
 * fit into the bio, or are requested in @iter, whatever is smaller. If
 * MM encounters an error pinning the requested pages, it stops. Error
 * is returned only if 0 pages could be pinned.
 *
 * It's intended for direct IO, so doesn't do PSI tracking, the caller is
 * responsible for setting BIO_WORKINGSET if necessary.
 */
int bio_iov_iter_get_pages(struct bio *bio, struct iov_iter *iter)
{
	int ret = 0;

	if (iov_iter_is_bvec(iter)) {
<<<<<<< HEAD
		if (WARN_ON_ONCE(bio_op(bio) == REQ_OP_ZONE_APPEND))
			return -EINVAL;
=======
		if (bio_op(bio) == REQ_OP_ZONE_APPEND)
			return bio_iov_bvec_set_append(bio, iter);
>>>>>>> 7aef27f0
		return bio_iov_bvec_set(bio, iter);
	}

	do {
		if (bio_op(bio) == REQ_OP_ZONE_APPEND)
			ret = __bio_iov_append_get_pages(bio, iter);
		else
			ret = __bio_iov_iter_get_pages(bio, iter);
	} while (!ret && iov_iter_count(iter) && !bio_full(bio, 0));

	/* don't account direct I/O as memory stall */
	bio_clear_flag(bio, BIO_WORKINGSET);
	return bio->bi_vcnt ? 0 : ret;
}
EXPORT_SYMBOL_GPL(bio_iov_iter_get_pages);

static void submit_bio_wait_endio(struct bio *bio)
{
	complete(bio->bi_private);
}

/**
 * submit_bio_wait - submit a bio, and wait until it completes
 * @bio: The &struct bio which describes the I/O
 *
 * Simple wrapper around submit_bio(). Returns 0 on success, or the error from
 * bio_endio() on failure.
 *
 * WARNING: Unlike to how submit_bio() is usually used, this function does not
 * result in bio reference to be consumed. The caller must drop the reference
 * on his own.
 */
int submit_bio_wait(struct bio *bio)
{
	DECLARE_COMPLETION_ONSTACK_MAP(done,
			bio->bi_bdev->bd_disk->lockdep_map);
	unsigned long hang_check;

	bio->bi_private = &done;
	bio->bi_end_io = submit_bio_wait_endio;
	bio->bi_opf |= REQ_SYNC;
	submit_bio(bio);

	/* Prevent hang_check timer from firing at us during very long I/O */
	hang_check = sysctl_hung_task_timeout_secs;
	if (hang_check)
		while (!wait_for_completion_io_timeout(&done,
					hang_check * (HZ/2)))
			;
	else
		wait_for_completion_io(&done);

	return blk_status_to_errno(bio->bi_status);
}
EXPORT_SYMBOL(submit_bio_wait);

/**
 * bio_advance - increment/complete a bio by some number of bytes
 * @bio:	bio to advance
 * @bytes:	number of bytes to complete
 *
 * This updates bi_sector, bi_size and bi_idx; if the number of bytes to
 * complete doesn't align with a bvec boundary, then bv_len and bv_offset will
 * be updated on the last bvec as well.
 *
 * @bio will then represent the remaining, uncompleted portion of the io.
 */
void bio_advance(struct bio *bio, unsigned bytes)
{
	if (bio_integrity(bio))
		bio_integrity_advance(bio, bytes);

	bio_crypt_advance(bio, bytes);
	bio_advance_iter(bio, &bio->bi_iter, bytes);
}
EXPORT_SYMBOL(bio_advance);

void bio_copy_data_iter(struct bio *dst, struct bvec_iter *dst_iter,
			struct bio *src, struct bvec_iter *src_iter)
{
	struct bio_vec src_bv, dst_bv;
	void *src_p, *dst_p;
	unsigned bytes;

	while (src_iter->bi_size && dst_iter->bi_size) {
		src_bv = bio_iter_iovec(src, *src_iter);
		dst_bv = bio_iter_iovec(dst, *dst_iter);

		bytes = min(src_bv.bv_len, dst_bv.bv_len);

		src_p = kmap_atomic(src_bv.bv_page);
		dst_p = kmap_atomic(dst_bv.bv_page);

		memcpy(dst_p + dst_bv.bv_offset,
		       src_p + src_bv.bv_offset,
		       bytes);

		kunmap_atomic(dst_p);
		kunmap_atomic(src_p);

		flush_dcache_page(dst_bv.bv_page);

		bio_advance_iter_single(src, src_iter, bytes);
		bio_advance_iter_single(dst, dst_iter, bytes);
	}
}
EXPORT_SYMBOL(bio_copy_data_iter);

/**
 * bio_copy_data - copy contents of data buffers from one bio to another
 * @src: source bio
 * @dst: destination bio
 *
 * Stops when it reaches the end of either @src or @dst - that is, copies
 * min(src->bi_size, dst->bi_size) bytes (or the equivalent for lists of bios).
 */
void bio_copy_data(struct bio *dst, struct bio *src)
{
	struct bvec_iter src_iter = src->bi_iter;
	struct bvec_iter dst_iter = dst->bi_iter;

	bio_copy_data_iter(dst, &dst_iter, src, &src_iter);
}
EXPORT_SYMBOL(bio_copy_data);

/**
 * bio_list_copy_data - copy contents of data buffers from one chain of bios to
 * another
 * @src: source bio list
 * @dst: destination bio list
 *
 * Stops when it reaches the end of either the @src list or @dst list - that is,
 * copies min(src->bi_size, dst->bi_size) bytes (or the equivalent for lists of
 * bios).
 */
void bio_list_copy_data(struct bio *dst, struct bio *src)
{
	struct bvec_iter src_iter = src->bi_iter;
	struct bvec_iter dst_iter = dst->bi_iter;

	while (1) {
		if (!src_iter.bi_size) {
			src = src->bi_next;
			if (!src)
				break;

			src_iter = src->bi_iter;
		}

		if (!dst_iter.bi_size) {
			dst = dst->bi_next;
			if (!dst)
				break;

			dst_iter = dst->bi_iter;
		}

		bio_copy_data_iter(dst, &dst_iter, src, &src_iter);
	}
}
EXPORT_SYMBOL(bio_list_copy_data);

void bio_free_pages(struct bio *bio)
{
	struct bio_vec *bvec;
	struct bvec_iter_all iter_all;

	bio_for_each_segment_all(bvec, bio, iter_all)
		__free_page(bvec->bv_page);
}
EXPORT_SYMBOL(bio_free_pages);

/*
 * bio_set_pages_dirty() and bio_check_pages_dirty() are support functions
 * for performing direct-IO in BIOs.
 *
 * The problem is that we cannot run set_page_dirty() from interrupt context
 * because the required locks are not interrupt-safe.  So what we can do is to
 * mark the pages dirty _before_ performing IO.  And in interrupt context,
 * check that the pages are still dirty.   If so, fine.  If not, redirty them
 * in process context.
 *
 * We special-case compound pages here: normally this means reads into hugetlb
 * pages.  The logic in here doesn't really work right for compound pages
 * because the VM does not uniformly chase down the head page in all cases.
 * But dirtiness of compound pages is pretty meaningless anyway: the VM doesn't
 * handle them at all.  So we skip compound pages here at an early stage.
 *
 * Note that this code is very hard to test under normal circumstances because
 * direct-io pins the pages with get_user_pages().  This makes
 * is_page_cache_freeable return false, and the VM will not clean the pages.
 * But other code (eg, flusher threads) could clean the pages if they are mapped
 * pagecache.
 *
 * Simply disabling the call to bio_set_pages_dirty() is a good way to test the
 * deferred bio dirtying paths.
 */

/*
 * bio_set_pages_dirty() will mark all the bio's pages as dirty.
 */
void bio_set_pages_dirty(struct bio *bio)
{
	struct bio_vec *bvec;
	struct bvec_iter_all iter_all;

	bio_for_each_segment_all(bvec, bio, iter_all) {
		if (!PageCompound(bvec->bv_page))
			set_page_dirty_lock(bvec->bv_page);
	}
}

/*
 * bio_check_pages_dirty() will check that all the BIO's pages are still dirty.
 * If they are, then fine.  If, however, some pages are clean then they must
 * have been written out during the direct-IO read.  So we take another ref on
 * the BIO and re-dirty the pages in process context.
 *
 * It is expected that bio_check_pages_dirty() will wholly own the BIO from
 * here on.  It will run one put_page() against each page and will run one
 * bio_put() against the BIO.
 */

static void bio_dirty_fn(struct work_struct *work);

static DECLARE_WORK(bio_dirty_work, bio_dirty_fn);
static DEFINE_SPINLOCK(bio_dirty_lock);
static struct bio *bio_dirty_list;

/*
 * This runs in process context
 */
static void bio_dirty_fn(struct work_struct *work)
{
	struct bio *bio, *next;

	spin_lock_irq(&bio_dirty_lock);
	next = bio_dirty_list;
	bio_dirty_list = NULL;
	spin_unlock_irq(&bio_dirty_lock);

	while ((bio = next) != NULL) {
		next = bio->bi_private;

		bio_release_pages(bio, true);
		bio_put(bio);
	}
}

void bio_check_pages_dirty(struct bio *bio)
{
	struct bio_vec *bvec;
	unsigned long flags;
	struct bvec_iter_all iter_all;

	bio_for_each_segment_all(bvec, bio, iter_all) {
		if (!PageDirty(bvec->bv_page) && !PageCompound(bvec->bv_page))
			goto defer;
	}

	bio_release_pages(bio, false);
	bio_put(bio);
	return;
defer:
	spin_lock_irqsave(&bio_dirty_lock, flags);
	bio->bi_private = bio_dirty_list;
	bio_dirty_list = bio;
	spin_unlock_irqrestore(&bio_dirty_lock, flags);
	schedule_work(&bio_dirty_work);
}

static inline bool bio_remaining_done(struct bio *bio)
{
	/*
	 * If we're not chaining, then ->__bi_remaining is always 1 and
	 * we always end io on the first invocation.
	 */
	if (!bio_flagged(bio, BIO_CHAIN))
		return true;

	BUG_ON(atomic_read(&bio->__bi_remaining) <= 0);

	if (atomic_dec_and_test(&bio->__bi_remaining)) {
		bio_clear_flag(bio, BIO_CHAIN);
		return true;
	}

	return false;
}

/**
 * bio_endio - end I/O on a bio
 * @bio:	bio
 *
 * Description:
 *   bio_endio() will end I/O on the whole bio. bio_endio() is the preferred
 *   way to end I/O on a bio. No one should call bi_end_io() directly on a
 *   bio unless they own it and thus know that it has an end_io function.
 *
 *   bio_endio() can be called several times on a bio that has been chained
 *   using bio_chain().  The ->bi_end_io() function will only be called the
 *   last time.  At this point the BLK_TA_COMPLETE tracing event will be
 *   generated if BIO_TRACE_COMPLETION is set.
 **/
void bio_endio(struct bio *bio)
{
again:
	if (!bio_remaining_done(bio))
		return;
	if (!bio_integrity_endio(bio))
		return;

	if (bio->bi_bdev)
		rq_qos_done_bio(bio->bi_bdev->bd_disk->queue, bio);

	/*
	 * Need to have a real endio function for chained bios, otherwise
	 * various corner cases will break (like stacking block devices that
	 * save/restore bi_end_io) - however, we want to avoid unbounded
	 * recursion and blowing the stack. Tail call optimization would
	 * handle this, but compiling with frame pointers also disables
	 * gcc's sibling call optimization.
	 */
	if (bio->bi_end_io == bio_chain_endio) {
		bio = __bio_chain_endio(bio);
		goto again;
	}

	if (bio->bi_bdev && bio_flagged(bio, BIO_TRACE_COMPLETION)) {
		trace_block_bio_complete(bio->bi_bdev->bd_disk->queue, bio);
		bio_clear_flag(bio, BIO_TRACE_COMPLETION);
	}

	blk_throtl_bio_endio(bio);
	/* release cgroup info */
	bio_uninit(bio);
	if (bio->bi_end_io)
		bio->bi_end_io(bio);
}
EXPORT_SYMBOL(bio_endio);

/**
 * bio_split - split a bio
 * @bio:	bio to split
 * @sectors:	number of sectors to split from the front of @bio
 * @gfp:	gfp mask
 * @bs:		bio set to allocate from
 *
 * Allocates and returns a new bio which represents @sectors from the start of
 * @bio, and updates @bio to represent the remaining sectors.
 *
 * Unless this is a discard request the newly allocated bio will point
 * to @bio's bi_io_vec. It is the caller's responsibility to ensure that
 * neither @bio nor @bs are freed before the split bio.
 */
struct bio *bio_split(struct bio *bio, int sectors,
		      gfp_t gfp, struct bio_set *bs)
{
	struct bio *split;

	BUG_ON(sectors <= 0);
	BUG_ON(sectors >= bio_sectors(bio));

	/* Zone append commands cannot be split */
	if (WARN_ON_ONCE(bio_op(bio) == REQ_OP_ZONE_APPEND))
		return NULL;

	split = bio_clone_fast(bio, gfp, bs);
	if (!split)
		return NULL;

	split->bi_iter.bi_size = sectors << 9;

	if (bio_integrity(split))
		bio_integrity_trim(split);

	bio_advance(bio, split->bi_iter.bi_size);

	if (bio_flagged(bio, BIO_TRACE_COMPLETION))
		bio_set_flag(split, BIO_TRACE_COMPLETION);

	return split;
}
EXPORT_SYMBOL(bio_split);

/**
 * bio_trim - trim a bio
 * @bio:	bio to trim
 * @offset:	number of sectors to trim from the front of @bio
 * @size:	size we want to trim @bio to, in sectors
 */
void bio_trim(struct bio *bio, int offset, int size)
{
	/* 'bio' is a cloned bio which we need to trim to match
	 * the given offset and size.
	 */

	size <<= 9;
	if (offset == 0 && size == bio->bi_iter.bi_size)
		return;

	bio_advance(bio, offset << 9);
	bio->bi_iter.bi_size = size;

	if (bio_integrity(bio))
		bio_integrity_trim(bio);

}
EXPORT_SYMBOL_GPL(bio_trim);

/*
 * create memory pools for biovec's in a bio_set.
 * use the global biovec slabs created for general use.
 */
int biovec_init_pool(mempool_t *pool, int pool_entries)
{
	struct biovec_slab *bp = bvec_slabs + ARRAY_SIZE(bvec_slabs) - 1;

	return mempool_init_slab_pool(pool, pool_entries, bp->slab);
}

/*
 * bioset_exit - exit a bioset initialized with bioset_init()
 *
 * May be called on a zeroed but uninitialized bioset (i.e. allocated with
 * kzalloc()).
 */
void bioset_exit(struct bio_set *bs)
{
	if (bs->rescue_workqueue)
		destroy_workqueue(bs->rescue_workqueue);
	bs->rescue_workqueue = NULL;

	mempool_exit(&bs->bio_pool);
	mempool_exit(&bs->bvec_pool);

	bioset_integrity_free(bs);
	if (bs->bio_slab)
		bio_put_slab(bs);
	bs->bio_slab = NULL;
}
EXPORT_SYMBOL(bioset_exit);

/**
 * bioset_init - Initialize a bio_set
 * @bs:		pool to initialize
 * @pool_size:	Number of bio and bio_vecs to cache in the mempool
 * @front_pad:	Number of bytes to allocate in front of the returned bio
 * @flags:	Flags to modify behavior, currently %BIOSET_NEED_BVECS
 *              and %BIOSET_NEED_RESCUER
 *
 * Description:
 *    Set up a bio_set to be used with @bio_alloc_bioset. Allows the caller
 *    to ask for a number of bytes to be allocated in front of the bio.
 *    Front pad allocation is useful for embedding the bio inside
 *    another structure, to avoid allocating extra data to go with the bio.
 *    Note that the bio must be embedded at the END of that structure always,
 *    or things will break badly.
 *    If %BIOSET_NEED_BVECS is set in @flags, a separate pool will be allocated
 *    for allocating iovecs.  This pool is not needed e.g. for bio_clone_fast().
 *    If %BIOSET_NEED_RESCUER is set, a workqueue is created which can be used to
 *    dispatch queued requests when the mempool runs out of space.
 *
 */
int bioset_init(struct bio_set *bs,
		unsigned int pool_size,
		unsigned int front_pad,
		int flags)
{
	bs->front_pad = front_pad;
	if (flags & BIOSET_NEED_BVECS)
		bs->back_pad = BIO_INLINE_VECS * sizeof(struct bio_vec);
	else
		bs->back_pad = 0;

	spin_lock_init(&bs->rescue_lock);
	bio_list_init(&bs->rescue_list);
	INIT_WORK(&bs->rescue_work, bio_alloc_rescue);

	bs->bio_slab = bio_find_or_create_slab(bs);
	if (!bs->bio_slab)
		return -ENOMEM;

	if (mempool_init_slab_pool(&bs->bio_pool, pool_size, bs->bio_slab))
		goto bad;

	if ((flags & BIOSET_NEED_BVECS) &&
	    biovec_init_pool(&bs->bvec_pool, pool_size))
		goto bad;

	if (!(flags & BIOSET_NEED_RESCUER))
		return 0;

	bs->rescue_workqueue = alloc_workqueue("bioset", WQ_MEM_RECLAIM, 0);
	if (!bs->rescue_workqueue)
		goto bad;

	return 0;
bad:
	bioset_exit(bs);
	return -ENOMEM;
}
EXPORT_SYMBOL(bioset_init);

/*
 * Initialize and setup a new bio_set, based on the settings from
 * another bio_set.
 */
int bioset_init_from_src(struct bio_set *bs, struct bio_set *src)
{
	int flags;

	flags = 0;
	if (src->bvec_pool.min_nr)
		flags |= BIOSET_NEED_BVECS;
	if (src->rescue_workqueue)
		flags |= BIOSET_NEED_RESCUER;

	return bioset_init(bs, src->bio_pool.min_nr, src->front_pad, flags);
}
EXPORT_SYMBOL(bioset_init_from_src);

static int __init init_bio(void)
{
	int i;

	bio_integrity_init();

	for (i = 0; i < ARRAY_SIZE(bvec_slabs); i++) {
		struct biovec_slab *bvs = bvec_slabs + i;

		bvs->slab = kmem_cache_create(bvs->name,
				bvs->nr_vecs * sizeof(struct bio_vec), 0,
				SLAB_HWCACHE_ALIGN | SLAB_PANIC, NULL);
	}

	if (bioset_init(&fs_bio_set, BIO_POOL_SIZE, 0, BIOSET_NEED_BVECS))
		panic("bio: can't allocate bios\n");

	if (bioset_integrity_create(&fs_bio_set, BIO_POOL_SIZE))
		panic("bio: can't create integrity pool\n");

	return 0;
}
subsys_initcall(init_bio);<|MERGE_RESOLUTION|>--- conflicted
+++ resolved
@@ -91,15 +91,9 @@
 
 	if (!xa_err(xa_store(&bio_slabs, size, bslab, GFP_KERNEL)))
 		return bslab;
-<<<<<<< HEAD
 
 	kmem_cache_destroy(bslab->slab);
 
-=======
-
-	kmem_cache_destroy(bslab->slab);
-
->>>>>>> 7aef27f0
 fail_alloc_slab:
 	kfree(bslab);
 	return NULL;
@@ -955,11 +949,7 @@
 }
 EXPORT_SYMBOL_GPL(bio_release_pages);
 
-<<<<<<< HEAD
-static int bio_iov_bvec_set(struct bio *bio, struct iov_iter *iter)
-=======
 static void __bio_iov_bvec_set(struct bio *bio, struct iov_iter *iter)
->>>>>>> 7aef27f0
 {
 	WARN_ON_ONCE(bio->bi_max_vecs);
 
@@ -969,10 +959,6 @@
 	bio->bi_iter.bi_size = iter->count;
 	bio_set_flag(bio, BIO_NO_PAGE_REF);
 	bio_set_flag(bio, BIO_CLONED);
-<<<<<<< HEAD
-
-	iov_iter_advance(iter, iter->count);
-=======
 }
 
 static int bio_iov_bvec_set(struct bio *bio, struct iov_iter *iter)
@@ -990,7 +976,6 @@
 	iov_iter_truncate(&i, queue_max_zone_append_sectors(q) << 9);
 	__bio_iov_bvec_set(bio, &i);
 	iov_iter_advance(iter, i.count);
->>>>>>> 7aef27f0
 	return 0;
 }
 
@@ -1124,13 +1109,8 @@
 	int ret = 0;
 
 	if (iov_iter_is_bvec(iter)) {
-<<<<<<< HEAD
-		if (WARN_ON_ONCE(bio_op(bio) == REQ_OP_ZONE_APPEND))
-			return -EINVAL;
-=======
 		if (bio_op(bio) == REQ_OP_ZONE_APPEND)
 			return bio_iov_bvec_set_append(bio, iter);
->>>>>>> 7aef27f0
 		return bio_iov_bvec_set(bio, iter);
 	}
 
